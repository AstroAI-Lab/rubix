# This section describes the requirements of the build/installation
# process itself. Being able to do this was the original reason to
# introduce pyproject.toml
[build-system]
requires = [
    "setuptools >=61",
    "setuptools_scm >=7",
]
build-backend = "setuptools.build_meta"

# This section provides general project metadata that is used across
# a variety of build tools. Notably, the version specified here is the
# single source of truth for rubix's version
[project]
name = "rubix"
description = "Add short description here"
readme = "README.md"
maintainers = [
    { name = "Ufuk Çakır", email = "ufukcakir2001@gmail.com" },
]
dynamic = ["version"]
requires-python = ">=3.9"
license = { text = "MIT" }
classifiers = [
    "Programming Language :: Python :: 3",
    "Operating System :: OS Independent",
    "License :: OSI Approved :: MIT License",
]
dependencies = [
    "requests",
    "h5py",
    "astropy",
    "scipy",
<<<<<<< HEAD
    "requests-mock", 
    "pyaml",
    "equinox"
=======
    "requests-mock",
    "equinox",
    "jax[cpu]", 
    "pre-commit"
>>>>>>> 838ac63f
]

[project.optional-dependencies]
tests = [
    "pytest",
    "pytest-cov",
    "nbval",
    "jax[cpu]", 
    "pre-commit"
]

docs = [
    "ipykernel",
    "nbsphinx",
    "nbsphinx-link",
    "sphinx",
    "sphinx_mdinclude",
    "sphinx_rtd_theme",
]


# The following section contains setuptools-specific configuration
# options. For a full reference of available options, check the overview
# at https://setuptools.pypa.io/en/latest/userguide/pyproject_config.html
[tool.setuptools]
packages = [
    "rubix",
]

# Configure setuptools_scm, which extracts the version number from
# the version control system. For more information see its documentation:
# https://github.com/pypa/setuptools_scm
[tool.setuptools_scm]
version_scheme = "post-release"
local_scheme = "node-and-date"
write_to = "rubix/_version.py"

# The following is the configuration for the pytest test suite
[tool.pytest.ini_options]
testpaths = [
    "tests",
    "notebooks",
]

[tool.ruff]
ignore = ["F722"]

[tool.coverage.report]
# Regexes for lines to exclude from consideration
exclude_also = [
    # Don't complain about missing debug-only code:
    "def __repr__",
    "if self\\.debug",

    # Don't complain if non-runnable code isn't run:
    "if __name__ == .__main__.:",

    # Don't complain about abstract methods, they aren't run:
    "@(abc\\.)?abstractmethod",
    ]
fail_under = 80
<|MERGE_RESOLUTION|>--- conflicted
+++ resolved
@@ -31,16 +31,11 @@
     "h5py",
     "astropy",
     "scipy",
-<<<<<<< HEAD
-    "requests-mock", 
-    "pyaml",
-    "equinox"
-=======
     "requests-mock",
     "equinox",
     "jax[cpu]", 
-    "pre-commit"
->>>>>>> 838ac63f
+    "pre-commit", 
+    "pyaml"
 ]
 
 [project.optional-dependencies]
