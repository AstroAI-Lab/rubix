# This section describes the requirements of the build/installation
# process itself. Being able to do this was the original reason to
# introduce pyproject.toml
[build-system]
requires = ["setuptools >=61", "setuptools_scm >=7"]
build-backend = "setuptools.build_meta"

# This section provides general project metadata that is used across
# a variety of build tools. Notably, the version specified here is the
# single source of truth for rubix's version
[project]
name = "rubix"
description = "Add short description here"
readme = "README.md"
maintainers = [{ name = "Ufuk Çakır", email = "ufukcakir2001@gmail.com" }]
dynamic = ["version"]
requires-python = ">=3.9"
license = { text = "MIT" }
classifiers = [
    "Programming Language :: Python :: 3",
    "Operating System :: OS Independent",
    "License :: OSI Approved :: MIT License",
]
dependencies = [
    "requests",
    "requests-mock",
    "h5py",
    "astropy",
    "scipy",
    "numpy",
    "matplotlib",
    "pyaml",
    "jaxtyping",
    "equinox",
    "jax[cpu]!=0.4.27",
    "jax[cpu]!=0.4.36",
    "interpax",
    "astroquery",
<<<<<<< HEAD
    "beartype",
=======
    "mpdaf",
    "ipywidgets",
    "jdaviz"
>>>>>>> 386f3ac0
]
[project.optional-dependencies]
tests = [
    "pytest",
    "pytest-cov",
    "pytest-mock",
    "nbval",
    "jax[cpu]!=0.4.27",
    "jax[cpu]!=0.4.36",
    "pre-commit",
]
docs = [
    "ipykernel",
    "nbsphinx",
    "nbsphinx-link",
    "sphinx",
    "sphinx_mdinclude",
    "sphinx_rtd_theme",
]

cuda = [
    "jax[cuda]!=0.4.27",
    "jax[cuda]!=0.4.36",]


# The following section contains setuptools-specific configuration
# options. For a full reference of available options, check the overview
# at https://setuptools.pypa.io/en/latest/userguide/pyproject_config.html
[tool.setuptools]
packages = ["rubix"]

# Configure setuptools_scm, which extracts the version number from
# the version control system. For more information see its documentation:
# https://github.com/pypa/setuptools_scm
[tool.setuptools_scm]
version_scheme = "post-release"
local_scheme = "node-and-date"
write_to = "rubix/_version.py"

# The following is the configuration for the pytest test suite
[tool.pytest.ini_options]
testpaths = ["tests", "notebooks"]

[tool.coverage.report]
# Regexes for lines to exclude from consideration
exclude_also = [
    # Don't complain about missing debug-only code:
    "def __repr__",
    "if self\\.debug",

    # Don't complain if non-runnable code isn't run:
    "if __name__ == .__main__.:",

    # Don't complain about abstract methods, they aren't run:
    "@(abc\\.)?abstractmethod",
]
fail_under = 80


[tool.ruff]
ignore = ["F722"]<|MERGE_RESOLUTION|>--- conflicted
+++ resolved
@@ -36,13 +36,10 @@
     "jax[cpu]!=0.4.36",
     "interpax",
     "astroquery",
-<<<<<<< HEAD
     "beartype",
-=======
     "mpdaf",
     "ipywidgets",
     "jdaviz"
->>>>>>> 386f3ac0
 ]
 [project.optional-dependencies]
 tests = [
