from typing import Callable

import jax
import jax.numpy as jnp

from rubix import config as rubix_config
from rubix.logger import get_logger
from rubix.spectra.ifu import (
    cosmological_doppler_shift,
    resample_spectrum,
    velocity_doppler_shift,
    calculate_cube,
)
from .data import RubixData
from .ssp import get_lookup_interpolation_pmap, get_ssp
from .telescope import get_telescope
from .data import RubixData

from jaxtyping import Array, Float, jaxtyped
from beartype import beartype as typechecker


@jaxtyped(typechecker=typechecker)
def get_calculate_spectra(config: dict) -> Callable:
    """
    The function gets the lookup function that performs the lookup to the SSP model,
    and parallelizes the funciton across all GPUs.

    Args:
        config (dict): The configuration dictionary

    Returns:
        The function that calculates the spectra of the stars.

    Example
    -------
    >>> config = {
    ...     "ssp": {
    ...         "template": {
    ...             "name": "BruzualCharlot2003"
    ...             },
    ...          },
    ...     }

    >>> from rubix.core.ifu import get_calculate_spectra
    >>> calcultae_spectra = get_calculate_spectra(config)

    >>> rubixdata = calcultae_spectra(rubixdata)
    >>> # Access the spectra of the stars
    >>> rubixdata.stars.spectra
    """
    logger = get_logger(config.get("logger", None))
    lookup_interpolation_pmap = get_lookup_interpolation_pmap(config)

<<<<<<< HEAD
    @jaxtyped(typechecker=typechecker)
=======
>>>>>>> b97eab9f
    def calculate_spectra(rubixdata: RubixData) -> RubixData:
        logger.info("Calculating IFU cube...")
        logger.debug(
            f"Input shapes: Metallicity: {len(rubixdata.stars.metallicity)}, Age: {len(rubixdata.stars.age)}"
        )

        # Ensure metallicity and age are arrays and reshape them to be at least 1-dimensional
<<<<<<< HEAD
        age_data = jax.device_get(rubixdata.stars.age)
        metallicity_data = jax.device_get(rubixdata.stars.metallicity)
=======
        # age_data = jax.device_get(rubixdata.stars.age)
        age_data = rubixdata.stars.age
        # metallicity_data = jax.device_get(rubixdata.stars.metallicity)
        metallicity_data = rubixdata.stars.metallicity
>>>>>>> b97eab9f
        # Ensure they are not scalars or empty; convert to 1D arrays if necessary
        age = jnp.atleast_1d(age_data)
        metallicity = jnp.atleast_1d(metallicity_data)

        spectra = lookup_interpolation_pmap(
            # rubixdata.stars.metallicity, rubixdata.stars.age
            metallicity,
            age,
        )  # * inputs["mass"]
        logger.debug(f"Calculation Finished! Spectra shape: {spectra.shape}")
        spectra_jax = jnp.array(spectra)
        rubixdata.stars.spectra = spectra_jax
        # setattr(rubixdata.gas, "spectra", spectra)
        # jax.debug.print("Calculate Spectra: Spectra {}", spectra)
        return rubixdata

    return calculate_spectra


@jaxtyped(typechecker=typechecker)
def get_scale_spectrum_by_mass(config: dict) -> Callable:
    """
    The spectra of the stellar particles are scaled by the mass of the stars.

    Args:
        config (dict): The configuration dictionary
    Returns:
        The function that scales the spectra by the mass of the stars.

    Example
    -------
    >>> from rubix.core.ifu import get_scale_spectrum_by_mass
    >>> scale_spectrum_by_mass = get_scale_spectrum_by_mass(config)

    >>> rubixdata = scale_spectrum_by_mass(rubixdata)
    >>> # Access the spectra of the stars, which is now scaled by the stellar mass
    >>> rubixdata.stars.spectra
    """

    logger = get_logger(config.get("logger", None))

<<<<<<< HEAD
    @jaxtyped(typechecker=typechecker)
=======
>>>>>>> b97eab9f
    def scale_spectrum_by_mass(rubixdata: RubixData) -> RubixData:

        logger.info("Scaling Spectra by Mass...")
        mass = jnp.expand_dims(rubixdata.stars.mass, axis=-1)
        # rubixdata.stars.spectra = rubixdata.stars.spectra * mass
        spectra_mass = rubixdata.stars.spectra * mass
        setattr(rubixdata.stars, "spectra", spectra_mass)
        # jax.debug.print("mass mult: Spectra {}", inputs["spectra"])
        return rubixdata

    return scale_spectrum_by_mass


# Vectorize the resample_spectrum function
@jaxtyped(typechecker=typechecker)
def get_resample_spectrum_vmap(target_wavelength) -> Callable:
    """
    The spectra of the stars are resampled to the telescope wavelength grid.

    Args:
        target_wavelength (jax.Array): The telescope wavelength grid

    Returns:
        The function that resamples the spectra to the telescope wavelength grid.
    """

    @jaxtyped(typechecker=typechecker)
    def resample_spectrum_vmap(initial_spectrum, initial_wavelength):
        return resample_spectrum(
            initial_spectrum=initial_spectrum,
            initial_wavelength=initial_wavelength,
            target_wavelength=target_wavelength,
        )

    return jax.vmap(resample_spectrum_vmap, in_axes=(0, 0))


# Parallelize the vectorized function across devices
@jaxtyped(typechecker=typechecker)
def get_resample_spectrum_pmap(target_wavelength) -> Callable:
    """
    Pmap the function that resamples the spectra of the stars to the telescope wavelength grid.

    Args:
        target_wavelength (jax.Array): The telescope wavelength grid

    Returns:
        The function that resamples the spectra to the telescope wavelength grid.
    """
    vmapped_resample_spectrum = get_resample_spectrum_vmap(target_wavelength)
    return jax.pmap(vmapped_resample_spectrum)


@jaxtyped(typechecker=typechecker)
def get_velocities_doppler_shift_vmap(
    ssp_wave: Float[Array, "..."], velocity_direction: str
) -> Callable:
    """
    The function doppler shifts the wavelength based on the velocity of the stars.

    Args:
        ssp_wave (jax.Array): The wavelength of the SSP grid
        velocity_direction (str): The velocity component of the stars that is used to doppler shift the wavelength

    Returns:
        The function that doppler shifts the wavelength based on the velocity of the stars.
    """

    def func(velocity):
        return velocity_doppler_shift(
            wavelength=ssp_wave, velocity=velocity, direction=velocity_direction
        )

    return jax.vmap(func, in_axes=0)


@jaxtyped(typechecker=typechecker)
def get_doppler_shift_and_resampling(config: dict) -> Callable:
    """
    The function doppler shifts the wavelength based on the velocity of the stars and resamples the spectra to the telescope wavelength grid.

    Args:
        config (dict): The configuration dictionary

    Returns:
        The function that doppler shifts the wavelength based on the velocity of the stars and resamples the spectra to the telescope wavelength grid.

    Example
    -------
    >>> from rubix.core.ifu import get_doppler_shift_and_resampling
    >>> doppler_shift_and_resampling = get_doppler_shift_and_resampling(config)

    >>> rubixdata = doppler_shift_and_resampling(rubixdata)
    >>> # Access the spectra of the stars, which is now doppler shifted and resampled to the telescope wavelength grid
    >>> rubixdata.stars.spectra
    """
    logger = get_logger(config.get("logger", None))

    # The velocity component of the stars that is used to doppler shift the wavelength
    velocity_direction = rubix_config["ifu"]["doppler"]["velocity_direction"]

    # The redshift at which the user wants to observe the galaxy
    galaxy_redshift = config["galaxy"]["dist_z"]

    # Get the telescope wavelength bins
    telescope = get_telescope(config)
    telescope_wavelength = telescope.wave_seq

    # Get the SSP grid to doppler shift the wavelengths
    ssp = get_ssp(config)

    # Doppler shift the SSP wavelenght based on the cosmological distance of the observed galaxy
    ssp_wave = cosmological_doppler_shift(z=galaxy_redshift, wavelength=ssp.wavelength)
    logger.debug(f"SSP Wave: {ssp_wave.shape}")

    # Function to Doppler shift the wavelength based on the velocity of the stars particles
    # This binds the velocity direction, such that later we only need the velocity during the pipeline
    doppler_shift = get_velocities_doppler_shift_vmap(ssp_wave, velocity_direction)

<<<<<<< HEAD
    @jaxtyped(typechecker=typechecker)
    def doppler_shift_and_resampling(rubixdata: RubixData) -> RubixData:
        if rubixdata.stars.spectra is not None:
            # Doppler shift the SSP Wavelengths based on the velocity of the stars
            doppler_shifted_ssp_wave = doppler_shift(rubixdata.stars.velocity)
            logger.info("Doppler shifting and resampling stellar spectra...")
            logger.debug(f"Doppler Shifted SSP Wave: {doppler_shifted_ssp_wave.shape}")
            logger.debug(f"Telescope Wave Seq: {telescope.wave_seq.shape}")
            # Function to resample the spectrum to the telescope wavelength grid
            resample_spectrum_pmap = get_resample_spectrum_pmap(telescope_wavelenght)
            # jax.debug.print("doppler shifted ssp wave {}", doppler_shifted_ssp_wave)
            # jax.debug.print("Spectra before resampling {}", inputs["spectra"])
            spectrum_resampled = resample_spectrum_pmap(
                rubixdata.stars.spectra, doppler_shifted_ssp_wave
            )
            # rubixdata.stars.spectra = spectrum_resampled
            setattr(rubixdata.stars, "spectra", spectrum_resampled)
            # jax.debug.print("doppler shift and resampl: Spectra {}", inputs["spectra"])

        if rubixdata.gas.spectra is not None:
            # Doppler shift the SSP Wavelengths based on the velocity of the gas particles
            doppler_shifted_ssp_wave = doppler_shift(rubixdata.gas.velocity)
            logger.info("Doppler shifting and resampling gas spectra...")
            logger.debug(f"Doppler Shifted SSP Wave: {doppler_shifted_ssp_wave.shape}")
            logger.debug(f"Telescope Wave Seq: {telescope.wave_seq.shape}")
            # Function to resample the spectrum to the telescope wavelength grid
            resample_spectrum_pmap = get_resample_spectrum_pmap(telescope_wavelenght)
            spectrum_resampled = resample_spectrum_pmap(
                rubixdata.gas.spectra, doppler_shifted_ssp_wave
            )
=======
    def process_particle(particle):
        if particle.spectra is not None:
            # Doppler shift based on the velocity of the particle
            doppler_shifted_ssp_wave = doppler_shift(particle.velocity)
            logger.info(f"Doppler shifting and resampling spectra...")
            logger.debug(f"Doppler Shifted SSP Wave: {doppler_shifted_ssp_wave.shape}")
            logger.debug(f"Telescope Wave Seq: {telescope_wavelength.shape}")

            # Function to resample the spectrum to the telescope wavelength grid
            resample_spectrum_pmap = get_resample_spectrum_pmap(telescope_wavelength)
            spectrum_resampled = resample_spectrum_pmap(
                particle.spectra, doppler_shifted_ssp_wave
            )
            return spectrum_resampled
        return particle.spectra

    def doppler_shift_and_resampling(rubixdata: RubixData) -> RubixData:
        for particle_name in ["stars", "gas"]:
            particle = getattr(rubixdata, particle_name)
            particle.spectra = process_particle(particle)
>>>>>>> b97eab9f

        return rubixdata

    return doppler_shift_and_resampling


@jaxtyped(typechecker=typechecker)
def get_calculate_datacube(config: dict) -> Callable:
    """
    The function returns the function that calculates the datacube of the stars.

    Args:
        config (dict): The configuration dictionary

    Returns:
        The function that calculates the datacube of the stars.

    Example
    -------
    >>> from rubix.core.ifu import get_calculate_datacube
    >>> calculate_datacube = get_calculate_datacube(config)

    >>> rubixdata = calculate_datacube(rubixdata)
    >>> # Access the datacube of the stars
    >>> rubixdata.stars.datacube
    """
    logger = get_logger(config.get("logger", None))
    telescope = get_telescope(config)
    num_spaxels = int(telescope.sbin)

    # Bind the num_spaxels to the function
    calculate_cube_fn = jax.tree_util.Partial(calculate_cube, num_spaxels=num_spaxels)
    calculate_cube_pmap = jax.pmap(calculate_cube_fn)

<<<<<<< HEAD
    @jaxtyped(typechecker=typechecker)
=======
>>>>>>> b97eab9f
    def calculate_datacube(rubixdata: RubixData) -> RubixData:
        logger.info("Calculating Data Cube...")
        ifu_cubes = calculate_cube_pmap(
            spectra=rubixdata.stars.spectra,
            spaxel_index=rubixdata.stars.pixel_assignment,
        )
        datacube = jnp.sum(ifu_cubes, axis=0)
        logger.debug(f"Datacube Shape: {datacube.shape}")
<<<<<<< HEAD
        # logger.debug(f"This is the datacube: {datacube}")
=======
        logger.debug(f"This is the datacube: {datacube}")
>>>>>>> b97eab9f
        datacube_jax = jnp.array(datacube)
        setattr(rubixdata.stars, "datacube", datacube_jax)
        # rubixdata.stars.datacube = datacube
        return rubixdata

    return calculate_datacube<|MERGE_RESOLUTION|>--- conflicted
+++ resolved
@@ -52,10 +52,7 @@
     logger = get_logger(config.get("logger", None))
     lookup_interpolation_pmap = get_lookup_interpolation_pmap(config)
 
-<<<<<<< HEAD
-    @jaxtyped(typechecker=typechecker)
-=======
->>>>>>> b97eab9f
+    @jaxtyped(typechecker=typechecker)
     def calculate_spectra(rubixdata: RubixData) -> RubixData:
         logger.info("Calculating IFU cube...")
         logger.debug(
@@ -63,15 +60,10 @@
         )
 
         # Ensure metallicity and age are arrays and reshape them to be at least 1-dimensional
-<<<<<<< HEAD
-        age_data = jax.device_get(rubixdata.stars.age)
-        metallicity_data = jax.device_get(rubixdata.stars.metallicity)
-=======
         # age_data = jax.device_get(rubixdata.stars.age)
         age_data = rubixdata.stars.age
         # metallicity_data = jax.device_get(rubixdata.stars.metallicity)
         metallicity_data = rubixdata.stars.metallicity
->>>>>>> b97eab9f
         # Ensure they are not scalars or empty; convert to 1D arrays if necessary
         age = jnp.atleast_1d(age_data)
         metallicity = jnp.atleast_1d(metallicity_data)
@@ -113,10 +105,7 @@
 
     logger = get_logger(config.get("logger", None))
 
-<<<<<<< HEAD
-    @jaxtyped(typechecker=typechecker)
-=======
->>>>>>> b97eab9f
+    @jaxtyped(typechecker=typechecker)
     def scale_spectrum_by_mass(rubixdata: RubixData) -> RubixData:
 
         logger.info("Scaling Spectra by Mass...")
@@ -236,7 +225,6 @@
     # This binds the velocity direction, such that later we only need the velocity during the pipeline
     doppler_shift = get_velocities_doppler_shift_vmap(ssp_wave, velocity_direction)
 
-<<<<<<< HEAD
     @jaxtyped(typechecker=typechecker)
     def doppler_shift_and_resampling(rubixdata: RubixData) -> RubixData:
         if rubixdata.stars.spectra is not None:
@@ -244,18 +232,15 @@
             doppler_shifted_ssp_wave = doppler_shift(rubixdata.stars.velocity)
             logger.info("Doppler shifting and resampling stellar spectra...")
             logger.debug(f"Doppler Shifted SSP Wave: {doppler_shifted_ssp_wave.shape}")
-            logger.debug(f"Telescope Wave Seq: {telescope.wave_seq.shape}")
+            logger.debug(f"Telescope Wave Seq: {telescope_wavelength.shape}")
+
             # Function to resample the spectrum to the telescope wavelength grid
-            resample_spectrum_pmap = get_resample_spectrum_pmap(telescope_wavelenght)
-            # jax.debug.print("doppler shifted ssp wave {}", doppler_shifted_ssp_wave)
-            # jax.debug.print("Spectra before resampling {}", inputs["spectra"])
+            resample_spectrum_pmap = get_resample_spectrum_pmap(telescope_wavelength)
             spectrum_resampled = resample_spectrum_pmap(
-                rubixdata.stars.spectra, doppler_shifted_ssp_wave
+                particle.spectra, doppler_shifted_ssp_wave
             )
-            # rubixdata.stars.spectra = spectrum_resampled
             setattr(rubixdata.stars, "spectra", spectrum_resampled)
-            # jax.debug.print("doppler shift and resampl: Spectra {}", inputs["spectra"])
-
+            
         if rubixdata.gas.spectra is not None:
             # Doppler shift the SSP Wavelengths based on the velocity of the gas particles
             doppler_shifted_ssp_wave = doppler_shift(rubixdata.gas.velocity)
@@ -267,28 +252,6 @@
             spectrum_resampled = resample_spectrum_pmap(
                 rubixdata.gas.spectra, doppler_shifted_ssp_wave
             )
-=======
-    def process_particle(particle):
-        if particle.spectra is not None:
-            # Doppler shift based on the velocity of the particle
-            doppler_shifted_ssp_wave = doppler_shift(particle.velocity)
-            logger.info(f"Doppler shifting and resampling spectra...")
-            logger.debug(f"Doppler Shifted SSP Wave: {doppler_shifted_ssp_wave.shape}")
-            logger.debug(f"Telescope Wave Seq: {telescope_wavelength.shape}")
-
-            # Function to resample the spectrum to the telescope wavelength grid
-            resample_spectrum_pmap = get_resample_spectrum_pmap(telescope_wavelength)
-            spectrum_resampled = resample_spectrum_pmap(
-                particle.spectra, doppler_shifted_ssp_wave
-            )
-            return spectrum_resampled
-        return particle.spectra
-
-    def doppler_shift_and_resampling(rubixdata: RubixData) -> RubixData:
-        for particle_name in ["stars", "gas"]:
-            particle = getattr(rubixdata, particle_name)
-            particle.spectra = process_particle(particle)
->>>>>>> b97eab9f
 
         return rubixdata
 
@@ -323,10 +286,7 @@
     calculate_cube_fn = jax.tree_util.Partial(calculate_cube, num_spaxels=num_spaxels)
     calculate_cube_pmap = jax.pmap(calculate_cube_fn)
 
-<<<<<<< HEAD
-    @jaxtyped(typechecker=typechecker)
-=======
->>>>>>> b97eab9f
+    @jaxtyped(typechecker=typechecker)
     def calculate_datacube(rubixdata: RubixData) -> RubixData:
         logger.info("Calculating Data Cube...")
         ifu_cubes = calculate_cube_pmap(
@@ -335,11 +295,7 @@
         )
         datacube = jnp.sum(ifu_cubes, axis=0)
         logger.debug(f"Datacube Shape: {datacube.shape}")
-<<<<<<< HEAD
         # logger.debug(f"This is the datacube: {datacube}")
-=======
-        logger.debug(f"This is the datacube: {datacube}")
->>>>>>> b97eab9f
         datacube_jax = jnp.array(datacube)
         setattr(rubixdata.stars, "datacube", datacube_jax)
         # rubixdata.stars.datacube = datacube
