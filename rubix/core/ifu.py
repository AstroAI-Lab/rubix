from typing import Callable, Union

import jax
import jax.numpy as jnp
from beartype import beartype as typechecker
from jax import lax
from jaxtyping import Array, Float, jaxtyped

from rubix import config as rubix_config
from rubix.core.data import GasData, StarsData
from rubix.logger import get_logger
from rubix.spectra.ifu import (
    _velocity_doppler_shift_single,
    calculate_cube,
    cosmological_doppler_shift,
    resample_spectrum,
    velocity_doppler_shift,
)

from .data import RubixData
from .ssp import (
    get_lookup_interpolation,
    get_lookup_interpolation_pmap,
    get_lookup_interpolation_vmap,
    get_ssp,
)
from .telescope import get_telescope


@jaxtyped(typechecker=typechecker)
def get_calculate_spectra(config: dict) -> Callable:
    """
    This function is outdated, we do not recommend using it for a large set of particles!
    We recommend using the function get_calculate_datacube_particlewise!
    The function gets the lookup function that performs the lookup to the SSP model,
    and parallelizes the funciton across all GPUs.

    Args:
        config (dict): The configuration dictionary

    Returns:
        The function that calculates the spectra of the stars.

    Example
    -------
    >>> config = {
    ...     "ssp": {
    ...         "template": {
    ...             "name": "BruzualCharlot2003"
    ...             },
    ...          },
    ...     }

    >>> from rubix.core.ifu import get_calculate_spectra
    >>> calcultae_spectra = get_calculate_spectra(config)

    >>> rubixdata = calcultae_spectra(rubixdata)
    >>> # Access the spectra of the stars
    >>> rubixdata.stars.spectra
    """
    logger = get_logger(config.get("logger", None))
    # lookup_interpolation_pmap = get_lookup_interpolation_pmap(config)
    # lookup_interpolation_vmap = get_lookup_interpolation_vmap(config)
    lookup_interpolation = get_lookup_interpolation(config)

    def lookup_interpolation_laxmap(age_metallicity):
        age, metallicity = age_metallicity
        return lookup_interpolation(metallicity, age)

    @jaxtyped(typechecker=typechecker)
    def calculate_spectra(rubixdata: object) -> object:
        logger.info("Calculating IFU cube...")
        logger.debug(
            f"Input shapes: Metallicity: {len(rubixdata.stars.metallicity)}, Age: {len(rubixdata.stars.age)}"
        )

        # Ensure metallicity and age are arrays and reshape them to be at least 1-dimensional
        age_data = jax.device_get(rubixdata.stars.age)
        metallicity_data = jax.device_get(rubixdata.stars.metallicity)
        # Ensure they are not scalars or empty; convert to 1D arrays if necessary
        age = jnp.atleast_1d(age_data)
        metallicity = jnp.atleast_1d(metallicity_data)

<<<<<<< HEAD
        spectra = lookup_interpolation_pmap(
            # rubixdata.stars.metallicity, rubixdata.stars.age
            metallicity,
            age,
        )  # * inputs["mass"]
        logger.debug(f"Calculation Finished! Spectra shape: {spectra.shape}")
        spectra_jax = jnp.array(spectra)
=======
        spectra = lookup_interpolation(
            metallicity,
            age,
        )

        logger.debug(f"Calculation Finished! Spectra shape: {spectra.shape}")
        spectra_jax = jnp.array(spectra)
        # spectra_jax = jnp.expand_dims(spectra_jax, axis=0)
>>>>>>> 30fb69e1
        rubixdata.stars.spectra = spectra_jax
        # setattr(rubixdata.gas, "spectra", spectra)
        # jax.debug.print("Calculate Spectra: Spectra {}", spectra)
        return rubixdata

    return calculate_spectra


@jaxtyped(typechecker=typechecker)
def get_scale_spectrum_by_mass(config: dict) -> Callable:
    """
    This function is outdates, we do not recomend to use it for a large set of particles!
    We recommend to use the function get_calculate_datacube_particlewise!
    The spectra of the stellar particles are scaled by the mass of the stars.

    Args:
        config (dict): The configuration dictionary
    Returns:
        The function that scales the spectra by the mass of the stars.

    Example
    -------
    >>> from rubix.core.ifu import get_scale_spectrum_by_mass
    >>> scale_spectrum_by_mass = get_scale_spectrum_by_mass(config)

    >>> rubixdata = scale_spectrum_by_mass(rubixdata)
    >>> # Access the spectra of the stars, which is now scaled by the stellar mass
    >>> rubixdata.stars.spectra
    """

    logger = get_logger(config.get("logger", None))

    @jaxtyped(typechecker=typechecker)
    def scale_spectrum_by_mass(rubixdata: RubixData) -> RubixData:

        logger.info("Scaling Spectra by Mass...")
        mass = jnp.expand_dims(rubixdata.stars.mass, axis=-1)
        # rubixdata.stars.spectra = rubixdata.stars.spectra * mass
        spectra_mass = rubixdata.stars.spectra * mass
        setattr(rubixdata.stars, "spectra", spectra_mass)
        # jax.debug.print("mass mult: Spectra {}", inputs["spectra"])
        return rubixdata

    return scale_spectrum_by_mass


# Vectorize the resample_spectrum function
@jaxtyped(typechecker=typechecker)
def get_resample_spectrum_vmap(target_wavelength) -> Callable:
    """
    This function is outdates, we do not recomend to use it for a large set of particles!
    We recommend to use the function get_calculate_datacube_particlewise!
    The spectra of the stars are resampled to the telescope wavelength grid.

    Args:
        target_wavelength (jax.Array): The telescope wavelength grid

    Returns:
        The function that resamples the spectra to the telescope wavelength grid.
    """

    @jaxtyped(typechecker=typechecker)
    def resample_spectrum_vmap(initial_spectrum, initial_wavelength):
        return resample_spectrum(
            initial_spectrum=initial_spectrum,
            initial_wavelength=initial_wavelength,
            target_wavelength=target_wavelength,
        )

    return jax.vmap(resample_spectrum_vmap, in_axes=(0, 0))


@jaxtyped(typechecker=typechecker)
def get_velocities_doppler_shift_vmap(
    ssp_wave: Float[Array, "..."], velocity_direction: str
) -> Callable:
    """
    This function is outdates, we do not recomend to use it for a large set of particles!
    We recommend to use teh function get_calculate_datacube_particlewise!
    The function doppler shifts the wavelength based on the velocity of the stars.

    Args:
        ssp_wave (jax.Array): The wavelength of the SSP grid
        velocity_direction (str): The velocity component of the stars that is used to doppler shift the wavelength

    Returns:
        The function that doppler shifts the wavelength based on the velocity of the stars.
    """

    # def func(velocity):
    #    return velocity_doppler_shift(
    #        wavelength=ssp_wave, velocity=velocity, direction=velocity_direction
    #    )

    # return jax.vmap(func, in_axes=0)
    def doppler_fn(velocities):
        return velocity_doppler_shift(
            wavelength=ssp_wave,
            velocity=velocities,
            direction=velocity_direction,
        )

    return doppler_fn


@jaxtyped(typechecker=typechecker)
def get_doppler_shift_and_resampling(config: dict) -> Callable:
    """
    This function is outdates, we do not recomend to use it for a large set of particles!
    We recommend to use the function get_calculate_datacube_particlewise!
    The function doppler shifts the wavelength based on the velocity of the stars and resamples the spectra to the telescope wavelength grid.

    Args:
        config (dict): The configuration dictionary

    Returns:
        The function that doppler shifts the wavelength based on the velocity of the stars and resamples the spectra to the telescope wavelength grid.

    Example
    -------
    >>> from rubix.core.ifu import get_doppler_shift_and_resampling
    >>> doppler_shift_and_resampling = get_doppler_shift_and_resampling(config)

    >>> rubixdata = doppler_shift_and_resampling(rubixdata)
    >>> # Access the spectra of the stars, which is now doppler shifted and resampled to the telescope wavelength grid
    >>> rubixdata.stars.spectra
    """
    logger = get_logger(config.get("logger", None))

    # The velocity component of the stars that is used to doppler shift the wavelength
    velocity_direction = rubix_config["ifu"]["doppler"]["velocity_direction"]

    # The redshift at which the user wants to observe the galaxy
    galaxy_redshift = config["galaxy"]["dist_z"]

    # Get the telescope wavelength bins
    telescope = get_telescope(config)
    telescope_wavelength = telescope.wave_seq

    # Get the SSP grid to doppler shift the wavelengths
    ssp = get_ssp(config)

    # Doppler shift the SSP wavelenght based on the cosmological distance of the observed galaxy
    ssp_wave = cosmological_doppler_shift(z=galaxy_redshift, wavelength=ssp.wavelength)
    logger.debug(f"SSP Wave: {ssp_wave.shape}")

    # Function to Doppler shift the wavelength based on the velocity of the stars particles
    # This binds the velocity direction, such that later we only need the velocity during the pipeline
    doppler_shift = get_velocities_doppler_shift_vmap(ssp_wave, velocity_direction)

    @jaxtyped(typechecker=typechecker)
<<<<<<< HEAD
    def doppler_shift_and_resampling(rubixdata: object) -> object:
        if rubixdata.stars.spectra is not None:
            # Doppler shift the SSP Wavelengths based on the velocity of the stars
            doppler_shifted_ssp_wave = doppler_shift(rubixdata.stars.velocity)
            logger.info("Doppler shifting and resampling stellar spectra...")
=======
    def process_particle(
        particle: Union[StarsData, GasData],
    ) -> Union[Float[Array, "..."], None]:
        if particle.spectra is not None:
            # Doppler shift based on the velocity of the particle
            doppler_shifted_ssp_wave = doppler_shift(particle.velocity)
            logger.info(f"Doppler shifting and resampling spectra...")
>>>>>>> 30fb69e1
            logger.debug(f"Doppler Shifted SSP Wave: {doppler_shifted_ssp_wave.shape}")
            logger.debug(f"Telescope Wave Seq: {telescope.wave_seq.shape}")
            # Function to resample the spectrum to the telescope wavelength grid
<<<<<<< HEAD
            resample_spectrum_pmap = get_resample_spectrum_pmap(telescope_wavelength)
            # jax.debug.print("doppler shifted ssp wave {}", doppler_shifted_ssp_wave)
            # jax.debug.print("Spectra before resampling {}", inputs["spectra"])
            # if (
            #    rubixdata.stars.spectra.shape[0] == 1
            #    and rubixdata.stars.spectra.shape[1] == 1
            # ):
            #    rubixdata.stars.spectra = jnp.squeeze(rubixdata.stars.spectra, axis=0)
            # if (
            #     rubixdata.stars.spectra.shape[0] == 1
            #    and rubixdata.stars.spectra.shape[1] == 1
            # ):
            #    rubixdata.stars.spectra = jnp.squeeze(rubixdata.stars.spectra, axis=0)
            while (
                rubixdata.stars.spectra.shape[0] == 1
                and rubixdata.stars.spectra.shape[1] == 1
            ):
                rubixdata.stars.spectra = jnp.squeeze(rubixdata.stars.spectra, axis=0)
            # if doppler_shifted_ssp_wave.shape[0] == 1:
            #    doppler_shifted_ssp_wave = jnp.squeeze(doppler_shifted_ssp_wave, axis=0)
            # print(f"Shape of spectra...............: {rubixdata.stars.spectra.shape}")
            # print(
            #    f"Shape of doppler_shifted_ssp_wave..................: {doppler_shifted_ssp_wave.shape}"
            # )

            spectrum_resampled = resample_spectrum_pmap(
                rubixdata.stars.spectra, doppler_shifted_ssp_wave
            )
            # rubixdata.stars.spectra = spectrum_resampled
            setattr(rubixdata.stars, "spectra", spectrum_resampled)
            # jax.debug.print("doppler shift and resampl: Spectra {}", inputs["spectra"])

        if rubixdata.gas.spectra is not None:
            # Doppler shift the SSP Wavelengths based on the velocity of the gas particles
            doppler_shifted_ssp_wave = doppler_shift(rubixdata.gas.velocity)
            logger.info("Doppler shifting and resampling gas spectra...")
            logger.debug(f"Doppler Shifted SSP Wave: {doppler_shifted_ssp_wave.shape}")
            logger.debug(f"Telescope Wave Seq: {telescope.wave_seq.shape}")
            # Function to resample the spectrum to the telescope wavelength grid
            resample_spectrum_pmap = get_resample_spectrum_pmap(telescope_wavelenght)
            spectrum_resampled = resample_spectrum_pmap(
                rubixdata.gas.spectra, doppler_shifted_ssp_wave
            )
=======
            # resample_spectrum_pmap = get_resample_spectrum_pmap(telescope_wavelength)
            # spectrum_resampled = resample_spectrum_pmap(
            #    particle.spectra, doppler_shifted_ssp_wave
            # )
            resample_fn = get_resample_spectrum_vmap(telescope_wavelength)
            spectrum_resampled = resample_fn(particle.spectra, doppler_shifted_ssp_wave)
            return spectrum_resampled
        return particle.spectra

    @jaxtyped(typechecker=typechecker)
    def doppler_shift_and_resampling(rubixdata: RubixData) -> RubixData:
        for particle_name in ["stars", "gas"]:
            particle = getattr(rubixdata, particle_name)
            particle.spectra = process_particle(particle)
>>>>>>> 30fb69e1

        return rubixdata

    return doppler_shift_and_resampling


@jaxtyped(typechecker=typechecker)
def get_calculate_datacube(config: dict) -> Callable:
    """
    This function is outdates, we do not recomend to use it for a large set of particles!
    We recommend to use the function get_calculate_datacube_particlewise!
    The function returns the function that calculates the datacube of the stars.

    Args:
        config (dict): The configuration dictionary

    Returns:
        The function that calculates the datacube of the stars.

    Example
    -------
    >>> from rubix.core.ifu import get_calculate_datacube
    >>> calculate_datacube = get_calculate_datacube(config)

    >>> rubixdata = calculate_datacube(rubixdata)
    >>> # Access the datacube of the stars
    >>> rubixdata.stars.datacube
    """
    logger = get_logger(config.get("logger", None))
    telescope = get_telescope(config)
    num_spaxels = int(telescope.sbin)

    # Bind the num_spaxels to the function
    # calculate_cube_fn = jax.tree_util.Partial(calculate_cube, num_spaxels=num_spaxels)
    # calculate_cube_pmap = jax.pmap(calculate_cube_fn)

    @jaxtyped(typechecker=typechecker)
    def calculate_datacube(rubixdata: RubixData) -> RubixData:
        logger.info("Calculating Data Cube...")
<<<<<<< HEAD
        logger.debug(f"pixel assignment: {rubixdata.stars.pixel_assignment.shape}")
        ifu_cubes = calculate_cube_pmap(
            spectra=rubixdata.stars.spectra,
            spaxel_index=rubixdata.stars.pixel_assignment,
=======
        # ifu_cubes = calculate_cube_fn(
        #    spectra=rubixdata.stars.spectra,
        #    spaxel_index=rubixdata.stars.pixel_assignment,
        # )
        datacube = calculate_cube(
            rubixdata.stars.spectra, rubixdata.stars.pixel_assignment, num_spaxels
>>>>>>> 30fb69e1
        )
        # datacube = jnp.sum(ifu_cubes, axis=0)
        logger.debug(f"Datacube Shape: {datacube.shape}")
        # logger.debug(f"This is the datacube: {datacube}")
        datacube_jax = jnp.array(datacube)
        setattr(rubixdata.stars, "datacube", datacube_jax)
        # rubixdata.stars.datacube = datacube
        return rubixdata

    return calculate_datacube


@jaxtyped(typechecker=typechecker)
def get_calculate_datacube_particlewise(config: dict) -> Callable:
    """
    Returns a function that builds the IFU cube by, for each star:
      1) looking up SSP
      2) scaling by mass
      3) Doppler‐shifting
      4) resampling
      5) accumulating into the shared datacube

    Args
    """
    logger = get_logger(config.get("logger", None))
    telescope = get_telescope(config)
    ns = int(telescope.sbin)
    nseg = ns * ns
    target_wave = telescope.wave_seq  # (n_wave_tel,)

    # prepare SSP lookup
    lookup_ssp = get_lookup_interpolation(config)

    # prepare Doppler machinery
    velocity_direction = rubix_config["ifu"]["doppler"]["velocity_direction"]
    z_obs = config["galaxy"]["dist_z"]
    ssp_model = get_ssp(config)
    ssp_wave0 = cosmological_doppler_shift(
        z=z_obs, wavelength=ssp_model.wavelength
    )  # (n_wave_ssp,)

    @jaxtyped(typechecker=typechecker)
    def calculate_datacube_particlewise(rubixdata: RubixData) -> RubixData:
        logger.info("Calculating Data Cube (combined per‐particle)…")

        stars = rubixdata.stars
        ages = stars.age  # (n_stars,)
        metallicity = stars.metallicity  # (n_stars,)
        masses = stars.mass  # (n_stars,)
        velocities = stars.velocity  # (n_stars,)
        pix_idx = stars.pixel_assignment  # (n_stars,)
        nstar = ages.shape[0]

        # init flat cube: (nseg, n_wave_tel)
        init_cube = jnp.zeros((nseg, target_wave.shape[-1]))

        def body(cube, i):
            age_i = ages[i]  # scalar
            Z_i = metallicity[i]  # scalar
            m_i = masses[i]  # scalar
            v_i = velocities[i]  # scalar or vector
            pix_i = pix_idx[i].astype(jnp.int32)

            # 1) SSP lookup
            spec_ssp = lookup_ssp(Z_i, age_i)  # (n_wave_ssp,)
            # 2) scale by mass
            spec_mass = spec_ssp * m_i  # (n_wave_ssp,)
            # 3) Doppler‐shift wavelengths
            shifted_wave = _velocity_doppler_shift_single(
                wavelength=ssp_wave0,
                velocity=v_i,
                direction=velocity_direction,
            )  # (n_wave_ssp,)
            # 4) resample onto telescope grid
            spec_tel = resample_spectrum(
                initial_spectrum=spec_mass,
                initial_wavelength=shifted_wave,
                target_wavelength=target_wave,
            )  # (n_wave_tel,)

            # 5) accumulate
            cube = cube.at[pix_i].add(spec_tel)
            return cube, None

        cube_flat, _ = lax.scan(body, init_cube, jnp.arange(nstar, dtype=jnp.int32))

        cube_3d = cube_flat.reshape(ns, ns, -1)
        setattr(rubixdata.stars, "datacube", cube_3d)
        logger.debug(f"Datacube shape: {cube_3d.shape}")
        return rubixdata

    # return jax.jit(calculate_datacube_particlewise)
    return calculate_datacube_particlewise<|MERGE_RESOLUTION|>--- conflicted
+++ resolved
@@ -81,15 +81,6 @@
         age = jnp.atleast_1d(age_data)
         metallicity = jnp.atleast_1d(metallicity_data)
 
-<<<<<<< HEAD
-        spectra = lookup_interpolation_pmap(
-            # rubixdata.stars.metallicity, rubixdata.stars.age
-            metallicity,
-            age,
-        )  # * inputs["mass"]
-        logger.debug(f"Calculation Finished! Spectra shape: {spectra.shape}")
-        spectra_jax = jnp.array(spectra)
-=======
         spectra = lookup_interpolation(
             metallicity,
             age,
@@ -98,7 +89,7 @@
         logger.debug(f"Calculation Finished! Spectra shape: {spectra.shape}")
         spectra_jax = jnp.array(spectra)
         # spectra_jax = jnp.expand_dims(spectra_jax, axis=0)
->>>>>>> 30fb69e1
+
         rubixdata.stars.spectra = spectra_jax
         # setattr(rubixdata.gas, "spectra", spectra)
         # jax.debug.print("Calculate Spectra: Spectra {}", spectra)
@@ -250,13 +241,6 @@
     doppler_shift = get_velocities_doppler_shift_vmap(ssp_wave, velocity_direction)
 
     @jaxtyped(typechecker=typechecker)
-<<<<<<< HEAD
-    def doppler_shift_and_resampling(rubixdata: object) -> object:
-        if rubixdata.stars.spectra is not None:
-            # Doppler shift the SSP Wavelengths based on the velocity of the stars
-            doppler_shifted_ssp_wave = doppler_shift(rubixdata.stars.velocity)
-            logger.info("Doppler shifting and resampling stellar spectra...")
-=======
     def process_particle(
         particle: Union[StarsData, GasData],
     ) -> Union[Float[Array, "..."], None]:
@@ -264,55 +248,9 @@
             # Doppler shift based on the velocity of the particle
             doppler_shifted_ssp_wave = doppler_shift(particle.velocity)
             logger.info(f"Doppler shifting and resampling spectra...")
->>>>>>> 30fb69e1
             logger.debug(f"Doppler Shifted SSP Wave: {doppler_shifted_ssp_wave.shape}")
             logger.debug(f"Telescope Wave Seq: {telescope.wave_seq.shape}")
             # Function to resample the spectrum to the telescope wavelength grid
-<<<<<<< HEAD
-            resample_spectrum_pmap = get_resample_spectrum_pmap(telescope_wavelength)
-            # jax.debug.print("doppler shifted ssp wave {}", doppler_shifted_ssp_wave)
-            # jax.debug.print("Spectra before resampling {}", inputs["spectra"])
-            # if (
-            #    rubixdata.stars.spectra.shape[0] == 1
-            #    and rubixdata.stars.spectra.shape[1] == 1
-            # ):
-            #    rubixdata.stars.spectra = jnp.squeeze(rubixdata.stars.spectra, axis=0)
-            # if (
-            #     rubixdata.stars.spectra.shape[0] == 1
-            #    and rubixdata.stars.spectra.shape[1] == 1
-            # ):
-            #    rubixdata.stars.spectra = jnp.squeeze(rubixdata.stars.spectra, axis=0)
-            while (
-                rubixdata.stars.spectra.shape[0] == 1
-                and rubixdata.stars.spectra.shape[1] == 1
-            ):
-                rubixdata.stars.spectra = jnp.squeeze(rubixdata.stars.spectra, axis=0)
-            # if doppler_shifted_ssp_wave.shape[0] == 1:
-            #    doppler_shifted_ssp_wave = jnp.squeeze(doppler_shifted_ssp_wave, axis=0)
-            # print(f"Shape of spectra...............: {rubixdata.stars.spectra.shape}")
-            # print(
-            #    f"Shape of doppler_shifted_ssp_wave..................: {doppler_shifted_ssp_wave.shape}"
-            # )
-
-            spectrum_resampled = resample_spectrum_pmap(
-                rubixdata.stars.spectra, doppler_shifted_ssp_wave
-            )
-            # rubixdata.stars.spectra = spectrum_resampled
-            setattr(rubixdata.stars, "spectra", spectrum_resampled)
-            # jax.debug.print("doppler shift and resampl: Spectra {}", inputs["spectra"])
-
-        if rubixdata.gas.spectra is not None:
-            # Doppler shift the SSP Wavelengths based on the velocity of the gas particles
-            doppler_shifted_ssp_wave = doppler_shift(rubixdata.gas.velocity)
-            logger.info("Doppler shifting and resampling gas spectra...")
-            logger.debug(f"Doppler Shifted SSP Wave: {doppler_shifted_ssp_wave.shape}")
-            logger.debug(f"Telescope Wave Seq: {telescope.wave_seq.shape}")
-            # Function to resample the spectrum to the telescope wavelength grid
-            resample_spectrum_pmap = get_resample_spectrum_pmap(telescope_wavelenght)
-            spectrum_resampled = resample_spectrum_pmap(
-                rubixdata.gas.spectra, doppler_shifted_ssp_wave
-            )
-=======
             # resample_spectrum_pmap = get_resample_spectrum_pmap(telescope_wavelength)
             # spectrum_resampled = resample_spectrum_pmap(
             #    particle.spectra, doppler_shifted_ssp_wave
@@ -327,7 +265,6 @@
         for particle_name in ["stars", "gas"]:
             particle = getattr(rubixdata, particle_name)
             particle.spectra = process_particle(particle)
->>>>>>> 30fb69e1
 
         return rubixdata
 
@@ -367,19 +304,12 @@
     @jaxtyped(typechecker=typechecker)
     def calculate_datacube(rubixdata: RubixData) -> RubixData:
         logger.info("Calculating Data Cube...")
-<<<<<<< HEAD
-        logger.debug(f"pixel assignment: {rubixdata.stars.pixel_assignment.shape}")
-        ifu_cubes = calculate_cube_pmap(
-            spectra=rubixdata.stars.spectra,
-            spaxel_index=rubixdata.stars.pixel_assignment,
-=======
         # ifu_cubes = calculate_cube_fn(
         #    spectra=rubixdata.stars.spectra,
         #    spaxel_index=rubixdata.stars.pixel_assignment,
         # )
         datacube = calculate_cube(
             rubixdata.stars.spectra, rubixdata.stars.pixel_assignment, num_spaxels
->>>>>>> 30fb69e1
         )
         # datacube = jnp.sum(ifu_cubes, axis=0)
         logger.debug(f"Datacube Shape: {datacube.shape}")
