--- conflicted
+++ resolved
@@ -34,14 +34,9 @@
         )
 
     # Define the function to convolve the datacube with the PSF kernel
-<<<<<<< HEAD
-    def convolve_psf(rubixdata: object) -> object:
+    def convolve_psf(rubixdata: RubixData) -> RubixData:
         """Convolve the input datacube with the PSF kernel."""
         logger.info("Convolving with PSF...")
-=======
-    def convolve_psf(rubixdata: RubixData) -> RubixData:
-        """Convolve the input datacube with the PSF kernel."""
->>>>>>> a29f57c1
         rubixdata.stars.datacube = apply_psf(rubixdata.stars.datacube, psf_kernel)
         return rubixdata
 
