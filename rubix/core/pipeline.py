--- conflicted
+++ resolved
@@ -1,11 +1,7 @@
 import dataclasses
 import time
-<<<<<<< HEAD
-from copy import deepcopy
-=======
 from functools import partial
 from types import SimpleNamespace
->>>>>>> 30fb69e1
 from typing import Union
 
 import jax
@@ -53,7 +49,6 @@
     """
     RubixPipeline is responsible for setting up and running the data processing pipeline.
 
-<<<<<<< HEAD
     Args:
         user_config (dict or str): Parsed user configuration for the pipeline.
         pipeline_config (dict): Configuration for the pipeline.
@@ -70,18 +65,10 @@
     >>> pipe = RubixPipeline(config)
     >>> inputdata = pipe.prepare_data()
     >>> output = pipe.run(inputdata)
+    >>> # To run with sharding using jax.shard_map:
+    >>> final_datacube = pipe.run_sharded(inputdata, shard_size=100000)
     >>> ssp_model = pipeline.ssp
     >>> telescope = pipeline.telescope
-=======
-    Usage
-    -----
-    >>> pipe = RubixPipeline(config)
-    >>> inputdata = pipe.prepare_data()
-    >>> # To run without sharding:
-    >>> output = pipe.run(inputdata)
-    >>> # To run with sharding using jax.shard_map:
-    >>> final_datacube = pipe.run_sharded(inputdata, shard_size=100000)
->>>>>>> 30fb69e1
     """
 
     def __init__(self, user_config: Union[dict, str]):
@@ -157,10 +144,6 @@
         ]
         return functions
 
-<<<<<<< HEAD
-    # TODO: currently returns dict, but later should return only the IFU cube
-=======
->>>>>>> 30fb69e1
     def run(self, inputdata):
         """
         Runs the data processing pipeline on the complete input data.
@@ -186,52 +169,13 @@
         self.func = self._pipeline.compile_expression()
         self.logger.info("Running the pipeline on the input data...")
         output = self.func(inputdata)
-<<<<<<< HEAD
-
-=======
->>>>>>> 30fb69e1
+
         block_until_ready(output)
         time_end = time.time()
         self.logger.info(
             "Pipeline run completed in %.2f seconds.", time_end - time_start
         )
-
-<<<<<<< HEAD
-        output.galaxy.redshift_unit = inputdata.galaxy.redshift_unit
-        output.galaxy.center_unit = inputdata.galaxy.center_unit
-        output.galaxy.halfmassrad_stars_unit = inputdata.galaxy.halfmassrad_stars_unit
-        """
-        if output.stars.coords != None:
-            output.stars.coords_unit = inputdata.stars.coords_unit
-            output.stars.velocity_unit = inputdata.stars.velocity_unit
-            output.stars.mass_unit = inputdata.stars.mass_unit
-            # output.stars.metallictiy_unit = self.data.stars.metallictiy_unit
-            output.stars.age_unit = inputdata.stars.age_unit
-            output.stars.spatial_bin_edges_unit = "kpc"
-            # output.stars.wavelength_unit = rubix_config["ssp"]["units"]["wavelength"]
-            # output.stars.spectra_unit = rubix_config["ssp"]["units"]["flux"]
-            # output.stars.datacube_unit = rubix_config["ssp"]["units"]["flux"]
-
-        if output.gas.coords != None:
-            output.gas.coords_unit = inputdata.gas.coords_unit
-            output.gas.velocity_unit = inputdata.gas.velocity_unit
-            output.gas.mass_unit = inputdata.gas.mass_unit
-            output.gas.density_unit = inputdata.gas.density_unit
-            output.gas.internal_energy_unit = inputdata.gas.internal_energy_unit
-            # output.gas.metallicity_unit = self.data.gas.metallicity_unit
-            output.gas.sfr_unit = inputdata.gas.sfr_unit
-            output.gas.electron_abundance_unit = inputdata.gas.electron_abundance_unit
-            output.gas.spatial_bin_edges_unit = "kpc"
-            # output.gas.wavelength_unit = rubix_config["ssp"]["units"]["wavelength"]
-            # output.gas.spectra_unit = rubix_config["ssp"]["units"]["flux"]
-            # output.gas.datacube_unit = rubix_config["ssp"]["units"]["flux"]
-        """
-        output.stars.mass = jnp.squeeze(output.stars.mass, axis=0)
-        output.stars.age = jnp.squeeze(output.stars.age, axis=0)
-        output.stars.metallicity = jnp.squeeze(output.stars.metallicity, axis=0)
-        output.stars.velocity = jnp.squeeze(output.stars.velocity, axis=0)
-        output.stars.coords = jnp.squeeze(output.stars.coords, axis=0)
-=======
+        
         """
         # Propagate unit attributes from input to output.
         output.galaxy.redshift_unit = inputdata.galaxy.redshift_unit
@@ -244,7 +188,7 @@
             output.stars.mass_unit = inputdata.stars.mass_unit
             output.stars.age_unit = inputdata.stars.age_unit
             output.stars.spatial_bin_edges_unit = "kpc"
->>>>>>> 30fb69e1
+
 
         if output.gas.coords is not None:
             output.gas.coords_unit = inputdata.gas.coords_unit
@@ -258,89 +202,6 @@
         """
         return output
 
-<<<<<<< HEAD
-    def gradient(self, rubixdata, targetdata):
-        """
-        This function will calculate the gradient of the pipeline.
-        """
-        return jax.grad(self.loss, argnums=0)(rubixdata, targetdata)
-
-    def loss(self, rubixdata, targetdata):
-        """
-        Calculate the mean squared error loss.
-
-        Args:
-            data (array-like): The predicted data.
-            target (array-like): The target data.
-
-        Returns:
-            The mean squared error loss.
-        """
-        output = self.run(rubixdata)
-        loss_value = jnp.sum((output.stars.datacube - targetdata.stars.datacube) ** 2)
-        return loss_value
-
-    def loss_only_wrt_age(self, age, base_data, target):
-        """
-        A "wrapped" loss function that:
-        1) Creates a modified rubixdata with the new 'age'
-        2) Runs the pipeline
-        3) Returns MSE
-        """
-        # 1) Copy your data (so we don't mutate the original)
-        data_modified = deepcopy(base_data)
-        # 2) Replace the age
-        data_modified.stars.age = age
-
-        # 3) Run the pipeline
-        output = self.run(data_modified)
-
-        # 4) Compute loss
-        loss = jnp.sum((output.stars.datacube - target.stars.datacube) ** 2)
-
-        return loss
-
-    def loss_only_wrt_metallicity(self, metallicity, base_data, target):
-        """
-        A "wrapped" loss function that:
-        1) Creates a modified rubixdata with the new 'metallicity'
-        2) Runs the pipeline
-        3) Returns MSE
-        """
-        # 1) Copy your data (so we don't mutate the original)
-        data_modified = deepcopy(base_data)
-        # 2) Replace the age
-        data_modified.stars.metallicity = metallicity
-
-        # 3) Run the pipeline
-        output = self.run(data_modified)
-
-        # 4) Compute loss
-        loss = jnp.sum((output.stars.datacube - target.stars.datacube) ** 2)
-
-        return loss
-
-    def loss_only_wrt_age_metallicity(self, age, metallicity, base_data, target):
-        """
-        A "wrapped" loss function that:
-        1) Creates a modified rubixdata with the new 'age' and 'metallicity'
-        2) Runs the pipeline
-        3) Returns MSE
-        """
-        # 1) Copy your data (so we don't mutate the original)
-        data_modified = deepcopy(base_data)
-        # 2) Replace the age
-        data_modified.stars.age = age
-        data_modified.stars.metallicity = metallicity
-
-        # 3) Run the pipeline
-        output = self.run(data_modified)
-
-        # 4) Compute loss
-        loss = jnp.sum((output.stars.datacube - target.stars.datacube) ** 2)
-
-        return loss
-=======
     def run_sharded(self, inputdata):
         """
         Runs the pipeline on sharded input data in parallel using jax.shard_map.
@@ -480,4 +341,85 @@
         # final_cube = jnp.sum(partial_cubes, axis=0)
 
         return sharded_result
->>>>>>> 30fb69e1
+      
+          def gradient(self, rubixdata, targetdata):
+        """
+        This function will calculate the gradient of the pipeline.
+        """
+        return jax.grad(self.loss, argnums=0)(rubixdata, targetdata)
+
+    def loss(self, rubixdata, targetdata):
+        """
+        Calculate the mean squared error loss.
+
+        Args:
+            data (array-like): The predicted data.
+            target (array-like): The target data.
+
+        Returns:
+            The mean squared error loss.
+        """
+        output = self.run(rubixdata)
+        loss_value = jnp.sum((output.stars.datacube - targetdata.stars.datacube) ** 2)
+        return loss_value
+
+    def loss_only_wrt_age(self, age, base_data, target):
+        """
+        A "wrapped" loss function that:
+        1) Creates a modified rubixdata with the new 'age'
+        2) Runs the pipeline
+        3) Returns MSE
+        """
+        # 1) Copy your data (so we don't mutate the original)
+        data_modified = deepcopy(base_data)
+        # 2) Replace the age
+        data_modified.stars.age = age
+
+        # 3) Run the pipeline
+        output = self.run(data_modified)
+
+        # 4) Compute loss
+        loss = jnp.sum((output.stars.datacube - target.stars.datacube) ** 2)
+
+        return loss
+
+    def loss_only_wrt_metallicity(self, metallicity, base_data, target):
+        """
+        A "wrapped" loss function that:
+        1) Creates a modified rubixdata with the new 'metallicity'
+        2) Runs the pipeline
+        3) Returns MSE
+        """
+        # 1) Copy your data (so we don't mutate the original)
+        data_modified = deepcopy(base_data)
+        # 2) Replace the age
+        data_modified.stars.metallicity = metallicity
+
+        # 3) Run the pipeline
+        output = self.run(data_modified)
+
+        # 4) Compute loss
+        loss = jnp.sum((output.stars.datacube - target.stars.datacube) ** 2)
+
+        return loss
+
+    def loss_only_wrt_age_metallicity(self, age, metallicity, base_data, target):
+        """
+        A "wrapped" loss function that:
+        1) Creates a modified rubixdata with the new 'age' and 'metallicity'
+        2) Runs the pipeline
+        3) Returns MSE
+        """
+        # 1) Copy your data (so we don't mutate the original)
+        data_modified = deepcopy(base_data)
+        # 2) Replace the age
+        data_modified.stars.age = age
+        data_modified.stars.metallicity = metallicity
+
+        # 3) Run the pipeline
+        output = self.run(data_modified)
+
+        # 4) Compute loss
+        loss = jnp.sum((output.stars.datacube - target.stars.datacube) ** 2)
+
+        return loss
