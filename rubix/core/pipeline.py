--- conflicted
+++ resolved
@@ -126,12 +126,7 @@
         )
         calculate_datacube = get_calculate_datacube(self.user_config)
         convolve_psf = get_convolve_psf(self.user_config)
-<<<<<<< HEAD
-
-=======
-     
         convolve_lsf = get_convolve_lsf(self.user_config)
->>>>>>> 03290a86
         functions = [
             rotate_galaxy,
             spaxel_assignment,
