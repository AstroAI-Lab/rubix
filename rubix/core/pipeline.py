import time
from typing import Union

import jax

from rubix.logger import get_logger
from rubix.pipeline import linear_pipeline as pipeline
from rubix.pipeline import transformer as transformer
from rubix.utils import get_config, get_pipeline_config

from .data import get_reshape_data, get_rubix_data
from .ifu import (
    get_calculate_spectra,
    get_doppler_shift_and_resampling,
    get_scale_spectrum_by_mass,
    get_calculate_datacube,
)
from .rotation import get_galaxy_rotation
from .ssp import get_ssp
from .telescope import get_spaxel_assignment, get_telescope
from .psf import get_convolve_psf
from .lsf import get_convolve_lsf

<<<<<<< HEAD
=======
from .noise import get_apply_noise
>>>>>>> f8e5e08e

class RubixPipeline:
    """
    RubixPipeline is responsible for setting up and running the data processing pipeline.

    Parameters
    ----------
    user_config : dict or str
        User configuration for the pipeline.

    Attributes
    ----------
    user_config : dict
        Parsed user configuration.
    pipeline_config : dict
        Configuration for the pipeline.
    logger : Logger
        Logger instance for logging messages.
    ssp : object
        Stellar population synthesis model.
    telescope : object
        Telescope configuration.
    data : dict
        Dictionary containing particle data.
    func : callable
        Compiled pipeline function to process data.

    Examples
    --------
    >>> from rubix.core.pipeline import RubixPipeline
    >>> config = "path/to/config.yml"
    >>> pipeline = RubixPipeline(config)
    >>> output = pipeline.run()
    >>> ssp_model = pipeline.ssp
    >>> telescope = pipeline.telescope
    """

    def __init__(self, user_config: Union[dict, str]):
        self.user_config = get_config(user_config)
        self.pipeline_config = get_pipeline_config(self.user_config["pipeline"]["name"])
        self.logger = get_logger(self.user_config["logger"])
        self.ssp = get_ssp(self.user_config)
        self.telescope = get_telescope(self.user_config)
        self.data = self._prepare_data()
        self.func = None

    def _prepare_data(self) -> dict:
        """
        Prepares and loads the data for the pipeline.

        Returns
        -------
        dict
            Dictionary containing particle data with keys:
            'n_particles', 'coords', 'velocities', 'metallicity', 'mass', and 'age'.
        """
        # Get the data
        self.logger.info("Getting rubix data...")
        coords, velocities, metallicity, mass, age, halfmassrad_stars = get_rubix_data(
            self.user_config
        )
        self.logger.info(f"Data loaded with {len(coords)} particles.")
        # Setup the data dictionary
        # TODO: This is a temporary solution, we need to figure out a better way to handle the data
        # This works, because JAX can trace through the data dictionary
        # Other option may be named tuples or data classes to have fixed keys
        data = {
            "n_particles": len(coords),
            "coords": coords,
            "velocities": velocities,
            "metallicity": metallicity,
            "mass": mass,
            "age": age,
            "halfmassrad_stars": halfmassrad_stars,
        }

        self.logger.debug(
            "Data Shape: %s",
            {k: v.shape for k, v in data.items() if hasattr(v, "shape")},
        )

        return data

    def _get_pipeline_functions(self) -> list:
        """
        Sets up the pipeline functions.

        Returns
        -------
        list
            List of functions to be used in the pipeline.
        """
        self.logger.info("Setting up the pipeline...")
        self.logger.debug("Pipeline Configuration: %s", self.pipeline_config)

        # TODO: maybe there is a nicer way to load the functions from the yaml config?
        rotate_galaxy = get_galaxy_rotation(self.user_config)
        spaxel_assignment = get_spaxel_assignment(self.user_config)
        calculate_spectra = get_calculate_spectra(self.user_config)
        reshape_data = get_reshape_data(self.user_config)
        scale_spectrum_by_mass = get_scale_spectrum_by_mass(self.user_config)
        doppler_shift_and_resampling = get_doppler_shift_and_resampling(
            self.user_config
        )
        calculate_datacube = get_calculate_datacube(self.user_config)
        convolve_psf = get_convolve_psf(self.user_config)
        convolve_lsf = get_convolve_lsf(self.user_config)
        apply_noise = get_apply_noise(self.user_config)

        functions = [
            rotate_galaxy,
            spaxel_assignment,
            calculate_spectra,
            reshape_data,
            scale_spectrum_by_mass,
            doppler_shift_and_resampling,
            calculate_datacube,
            convolve_psf,
            convolve_lsf,
            apply_noise,
        ]

        return functions

    # TODO: currently returns dict, but later should return only the IFU cube
    def run(self) -> dict:
        """
        Runs the data processing pipeline.

        Returns
        -------
        dict
            Output of the pipeline after processing the input data.
        """
        # Create the pipeline
        time_start = time.time()
        functions = self._get_pipeline_functions()
        self._pipeline = pipeline.LinearTransformerPipeline(
            self.pipeline_config, functions
        )

        # Assembling the pipeline
        self.logger.info("Assembling the pipeline...")
        self._pipeline.assemble()

        # Compiling the expressions
        self.logger.info("Compiling the expressions...")
        self.func = self._pipeline.compile_expression()

        # Running the pipeline
        self.logger.info("Running the pipeline on the input data...")
        output = self.func(self.data)

        jax.block_until_ready(output)
        time_end = time.time()

        self.logger.info(
            "Pipeline run completed in %.2f seconds.", time_end - time_start
        )
        return output

    # TODO: implement gradient calculation
    def gradient(self):
        raise NotImplementedError("Gradient calculation is not implemented yet")<|MERGE_RESOLUTION|>--- conflicted
+++ resolved
@@ -20,11 +20,8 @@
 from .telescope import get_spaxel_assignment, get_telescope
 from .psf import get_convolve_psf
 from .lsf import get_convolve_lsf
+from .noise import get_apply_noise
 
-<<<<<<< HEAD
-=======
-from .noise import get_apply_noise
->>>>>>> f8e5e08e
 
 class RubixPipeline:
     """
