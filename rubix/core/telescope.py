import jax.numpy as jnp
<<<<<<< HEAD
=======
from jaxtyping import Float, Array
>>>>>>> 1ab82c48
from rubix.telescope.utils import (
    calculate_spatial_bin_edges,
    square_spaxel_assignment,
    mask_particles_outside_aperture,
)
from rubix.telescope.base import BaseTelescope
from rubix.telescope.factory import TelescopeFactory
from rubix.logger import get_logger
from .cosmology import get_cosmology
from .data import RubixData
<<<<<<< HEAD
from typing import Callable, Union

from jaxtyping import Array, Float, jaxtyped
from beartype import beartype as typechecker
from unittest.mock import patch, MagicMock


@jaxtyped(typechecker=typechecker)
def get_telescope(config: Union[str, dict]) -> BaseTelescope:
    """
    Get the telescope object based on the configuration.

    Args:
        config (dict): Configuration dictionary.

    Returns:
        The telescope object.

    Example
    -------
    >>> from rubix.core.telescope import get_telescope
    >>> config = {
    ...     "telescope":
    ...         {"name": "MUSE"},
    ...     }
    >>> telescope = get_telescope(config)
    >>> print(telescope)
    """
=======
from typing import Callable


def get_telescope(config: dict) -> BaseTelescope:
    """Get the telescope object based on the configuration."""
>>>>>>> 1ab82c48
    # TODO: this currently only loads telescope that are supported.
    # add support for custom telescopes
    factory = TelescopeFactory()
    telescope = factory.create_telescope(config["telescope"]["name"])
    if not isinstance(telescope, BaseTelescope):
        raise TypeError(f"Expected type BaseTelescope, but got {type(telescope)}")
    return telescope


@jaxtyped(typechecker=typechecker)
def get_spatial_bin_edges(config: dict) -> Float[Array, "n_bins"]:
    """
    Get the spatial bin edges based on the configuration.

    Args:
        config (dict): Configuration dictionary.

    Returns:
        The spatial bin edges.
    """
    logger = get_logger(config.get("logger", None))

    logger.info("Calculating spatial bin edges...")

    telescope = get_telescope(config)
    galaxy_dist_z = config["galaxy"]["dist_z"]
    cosmology = get_cosmology(config)
    # Calculate the spatial bin edges
    # TODO: check if we need the spatial bin size somewhere? For now we dont use it
    spatial_bin_edges, spatial_bin_size = calculate_spatial_bin_edges(
        fov=telescope.fov,
        spatial_bins=telescope.sbin,
        dist_z=galaxy_dist_z,
        cosmology=cosmology,
    )

    return spatial_bin_edges


@jaxtyped(typechecker=typechecker)
def get_spaxel_assignment(config: dict) -> Callable:
    """
    Get the spaxel assignment function based on the configuration.

    Args:
        config (dict): Configuration dictionary.

    Returns:
        The spaxel assignment function.

    Example
    -------
    >>> from rubix.core.telescope import get_spaxel_assignment
    >>> bin_particles = get_spaxel_assignment(config)

    >>> rubixdata = bin_particles(rubixdata)

    >>> print(rubixdata.stars.pixel_assignment)
    >>> print(rubixdata.stars.spatial_bin_edges)
    """
    logger = get_logger(config.get("logger", None))

    telescope = get_telescope(config)
    if telescope.pixel_type not in ["square"]:
        raise ValueError(f"Pixel type {telescope.pixel_type} not supported")
    spatial_bin_edges = get_spatial_bin_edges(config)

    def spaxel_assignment(rubixdata: RubixData) -> RubixData:
        logger.info("Assigning particles to spaxels...")
        if rubixdata.stars.coords is not None:
            pixel_assignment = square_spaxel_assignment(
                rubixdata.stars.coords, spatial_bin_edges
            )
            rubixdata.stars.pixel_assignment = pixel_assignment
            rubixdata.stars.spatial_bin_edges = spatial_bin_edges
        
        if rubixdata.gas.coords is not None:
            pixel_assignment = square_spaxel_assignment(
                rubixdata.gas.coords, spatial_bin_edges
            )
            rubixdata.gas.pixel_assignment = pixel_assignment
            rubixdata.gas.spatial_bin_edges = spatial_bin_edges

        return rubixdata

    return spaxel_assignment


@jaxtyped(typechecker=typechecker)
def get_filter_particles(config: dict) -> Callable:
    """
    Get the function to filter particles outside the aperture.

    Args:
        config (dict): Configuration dictionary.

    Returns:
        The filter particles function

    Example
    -------
    >>> from rubix.core.telescope import get_filter_particles
    >>> filter_particles = get_filter_particles(config)

    >>> rubixdata = filter_particles(rubixdata)
    """
    logger = get_logger(config.get("logger", None))

    spatial_bin_edges = get_spatial_bin_edges(config)

    def filter_particles(rubixdata: RubixData) -> RubixData:
        logger.info("Filtering particles outside the aperture...")
        if "stars" in config["data"]["args"]["particle_type"]:
            # if rubixdata.stars.coords is not None:
            mask = mask_particles_outside_aperture(
                rubixdata.stars.coords, spatial_bin_edges
            )

            attributes = [
                attr
                for attr in dir(rubixdata.stars)
                if not attr.startswith("__")
                and not callable(getattr(rubixdata.stars, attr))
                and attr not in ("coords", "velocity")
            ]
            for attr in attributes:
                current_attr_value = getattr(rubixdata.stars, attr)
                # Apply mask only if current_attr_value is an ndarray
                if isinstance(current_attr_value, jnp.ndarray):
                    setattr(
                        rubixdata.stars, attr, jnp.where(mask, current_attr_value, 0)
                    )
            mask_jax = jnp.array(mask)
            setattr(rubixdata.stars, "mask", mask_jax)
            # rubixdata.stars.mask = mask

        if "gas" in config["data"]["args"]["particle_type"]:
            mask = mask_particles_outside_aperture(
                rubixdata.gas.coords, spatial_bin_edges
            )
            attributes = [
                attr
                for attr in dir(rubixdata.gas)
                if not attr.startswith("__")
                and not callable(getattr(rubixdata.gas, attr))
                and attr not in ("coords", "velocity")
            ]
            for attr in attributes:
                current_attr_value = getattr(rubixdata.gas, attr)
                if isinstance(current_attr_value, jnp.ndarray):
                    setattr(rubixdata.gas, attr, jnp.where(mask, current_attr_value, 0))
                # rubixdata.gas.__setattr__(attr, jnp.where(mask, rubixdata.gas.__getattribute__(attr), 0))
            mask_jax = jnp.array(mask)
            setattr(rubixdata.gas, "mask", mask_jax)
            # rubixdata.gas.mask = mask

        return rubixdata

    return filter_particles<|MERGE_RESOLUTION|>--- conflicted
+++ resolved
@@ -1,8 +1,5 @@
 import jax.numpy as jnp
-<<<<<<< HEAD
-=======
 from jaxtyping import Float, Array
->>>>>>> 1ab82c48
 from rubix.telescope.utils import (
     calculate_spatial_bin_edges,
     square_spaxel_assignment,
@@ -13,7 +10,6 @@
 from rubix.logger import get_logger
 from .cosmology import get_cosmology
 from .data import RubixData
-<<<<<<< HEAD
 from typing import Callable, Union
 
 from jaxtyping import Array, Float, jaxtyped
@@ -42,13 +38,6 @@
     >>> telescope = get_telescope(config)
     >>> print(telescope)
     """
-=======
-from typing import Callable
-
-
-def get_telescope(config: dict) -> BaseTelescope:
-    """Get the telescope object based on the configuration."""
->>>>>>> 1ab82c48
     # TODO: this currently only loads telescope that are supported.
     # add support for custom telescopes
     factory = TelescopeFactory()
