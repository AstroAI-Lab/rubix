--- conflicted
+++ resolved
@@ -23,11 +23,7 @@
     wave_resolution = telescope.wave_res  # Wave Relolution of the telescope
 
     # Define the function to convolve the datacube with the PSF kernel
-<<<<<<< HEAD
-    def convolve_lsf(rubixdata: object) -> object:
-=======
     def convolve_lsf(rubixdata: RubixData) -> RubixData:
->>>>>>> b97eab9f
         """Convolve the input datacube with the LSF."""
         logger.info("Convolving with LSF...")
         rubixdata.stars.datacube = apply_lsf(
