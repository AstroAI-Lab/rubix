--- conflicted
+++ resolved
@@ -6,6 +6,7 @@
 import pynbody
 import yaml
 
+from rubix.cosmology import PLANCK15 as rubix_cosmo
 from rubix.units import Zsun
 from rubix.utils import SFTtoAge
 
@@ -97,9 +98,7 @@
                     getattr(self.sim, cls), fields[cls], units[cls], cls
                 )
 
-<<<<<<< HEAD
         # Combine HI and OxMassFrac into a two-column metals field for gas
-=======
         # for cls in self.data:
         #    self.logger.info(f"Loaded {cls} data: {self.data[cls].keys()}")
         #    self.logger.info("Assigning metals to gas particles........")
@@ -110,7 +109,6 @@
         #    self.logger.info("Metals assigned to gas particles........")
         #    self.logger.info("Metals shape is: ", self.data["gas"]["metals"].shape)
 
->>>>>>> 30fb69e1
         hi_data = self.load_particle_data(
             getattr(self.sim, "gas"),
             {"HI": "HI"},
@@ -137,11 +135,10 @@
         self.logger.info("Metals assigned to gas particles.")
         self.logger.info("Metals shape is: %s", self.data["gas"]["metals"].shape)
 
-<<<<<<< HEAD
-        self.data["stars"]["age"] = 14.14019767 * u.Gyr - self.data["stars"]["age"]
-
-=======
->>>>>>> 30fb69e1
+
+        age_at_z0 = rubix_cosmo.age_at_z0()
+        self.data["stars"]["age"] = age_at_z0 * u.Gyr - self.data["stars"]["age"]
+
         self.logger.info(
             f"Simulation snapshot and halo data loaded successfully for classes: {load_classes}."
         )
