--- conflicted
+++ resolved
@@ -8,11 +8,8 @@
 
 from rubix.units import Zsun
 from rubix.utils import SFTtoAge
-<<<<<<< HEAD
 from rubix.cosmology import PLANCK15 as rubix_cosmo
-=======
-
->>>>>>> dbb44870
+
 from .base import BaseHandler
 
 
