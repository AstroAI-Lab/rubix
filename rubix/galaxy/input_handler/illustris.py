from .base import BaseHandler  # type: ignore
import os
import h5py
import numpy as np
from rubix.utils import convert_values_to_physical, SFTtoAge
from rubix import config


class IllustrisHandler(BaseHandler):
    MAPPED_FIELDS = config["IllustrisHandler"]["MAPPED_FIELDS"]
    # This Dictionary maps the particle name in the simulation to the name used in Rubix
    MAPPED_PARTICLE_KEYS = config["IllustrisHandler"]["MAPPED_PARTICLE_KEYS"]

    # This dictiony map the keys of the simulation metadata to the keys used in Rubix
    # This also defines the required fields for the simulation metadata, which are used to check if the file is valid
    SIMULATION_META_KEYS = config["IllustrisHandler"]["SIMULATION_META_KEYS"]

    GALAXY_SUBHALO_KEYS = config["IllustrisHandler"]["GALAXY_SUBHALO_KEYS"]

    # This dictionary defines the units we get from the simulation
    UNITS = config["IllustrisHandler"]["UNITS"]

    ILLUSTRIS_DATA = config["IllustrisHandler"]["ILLUSTRIS_DATA"]

    def __init__(self, path, logger=None):
        super().__init__()

        if logger is not None:
            self._logger = logger
        else:
            import logging

            self._logger = logging.getLogger(__name__)
            self._logger.setLevel(logging.INFO)

        self.path = path
        # Check if paths are valid
        if not os.path.exists(self.path):
            raise FileNotFoundError(f"File {self.path} not found")
        self.simulation_metadata, self.particle_data, self.galaxy_data = (
            self._load_data()
        )

    def get_particle_data(self):
        return self.particle_data

    def get_galaxy_data(self):
        return self.galaxy_data

    def get_simulation_metadata(self):
        return self.simulation_metadata

    def get_units(self):
        return self.UNITS

    def _check_fields(self, f):
        self._logger.debug("Checking if the fields are present in the file...")
        self._logger.debug(f"Keys in the file: {f.keys()}")
        self._logger.debug(f"Expected fields: {self.ILLUSTRIS_DATA}")

        present_fields = set(f.keys())
        expected_fields = set(self.ILLUSTRIS_DATA)

        matching_fields = present_fields.intersection(expected_fields)
        extra_fields = present_fields - expected_fields

        if not matching_fields:
            raise ValueError(
                f"No expected fields found in the file. Expected at least one of: {self.ILLUSTRIS_DATA}"
            )

        for field in extra_fields:
            if field.startswith("PartType"):
                raise NotImplementedError(
                    f"Unsupported particle type found in the file: {field}"
                )
            else:
                raise ValueError(f"Unexpected fields found in the file: {extra_fields}")

        self._logger.debug(f"Matching fields: {matching_fields}")

    def _check_particle_data(self, particle_data, units):
        self._logger.debug("Checking if the fields are present in the particle data...")
        self._logger.debug(f"Keys in the particle data: {particle_data.keys()}")
        self._logger.debug(f"Expected fields: {self.MAPPED_PARTICLE_KEYS}")

        present_fields = set(particle_data.keys())
        expected_fields = set(self.MAPPED_PARTICLE_KEYS.values())

        matching_fields = present_fields.intersection(expected_fields)
        extra_fields = present_fields - expected_fields

        if not matching_fields:
            raise ValueError(
                f"No expected fields found in the particle data. Expected at least one of: {list(expected_fields)}"
            )
        for field in extra_fields:
            if field.startswith("PartType"):
                raise NotImplementedError(
                    f"Unsupported particle type found in the particle data: {field}"
                )
            else:
                raise ValueError(
                    f"Unexpected fields found in the particle data: {extra_fields}"
                )

        self._logger.debug(f"Matching fields: {matching_fields}")

        # Check for missing fields within each present particle type
        for particle_type, mapped_name in self.MAPPED_PARTICLE_KEYS.items():
            if mapped_name in particle_data:
                required_fields = list(self.MAPPED_FIELDS[particle_type].values())
                self._logger.debug(
                    f"Required fields for {mapped_name}: {required_fields}"
                )
                self._logger.debug(
                    f"Available fields in particle_data[{mapped_name}]: {list(particle_data[mapped_name].keys())}"
                )
                for field in required_fields:
                    if field not in particle_data[mapped_name]:
                        raise ValueError(
                            f"Missing field {field} in particle data for particle type {particle_type}"
                        )

    def _load_data(self):
        # open the file
        with h5py.File(self.path, "r") as f:
            self._logger.debug("Loading data from Illustris file..")
            # Check if the file has the required fields
            self._check_fields(f)
            # Get information from the header

            # TIME is the scale factor of the simulation
            # HUBBLE_PARAM is the Hubble parameter
            # these values are used to convert the values to physical units
            # PARTICLE_KEYS are the keys of the particle types in the file

            self.TIME, self.HUBBLE_PARAM, self.PARTICLE_KEYS = (
                self._get_data_from_header(f)
            )
            # Get simulation metadata
            simulation_metadata = self._get_metadata(f)

            # Get the data of the different particle types
            # Before loading the data, filter out all wind phase gas cells
            # Those are cells with negative StellarFormationTime
            particle_data = self._get_data(f)

            # Get the Subhalo Galaxy Data
            galaxy_data = self._get_galaxy_data(f)

        return simulation_metadata, particle_data, galaxy_data

    def _get_data_from_header(self, f):
        # Check if the file has the required fields
        if "Header" not in f:
            raise ValueError("Header is missing from the HDF5 file")
        if "Time" not in f["Header"].attrs:
            raise ValueError("Time not found in the header attributes")
        if "HubbleParam" not in f["Header"].attrs:
            raise ValueError("HubbleParam not found in the header attributes")
        # Get the values
        TIME = f["Header"].attrs["Time"]
        HUBBLE_PARAM = f["Header"].attrs["HubbleParam"]
        PARTICLE_KEYS = self._get_particle_keys(f)
        return TIME, HUBBLE_PARAM, PARTICLE_KEYS

    def _get_particle_keys(self, f):
        # Check if the keys are supported
        keys = [key for key in f.keys() if key.startswith("PartType")]

        supported_keys = self.MAPPED_PARTICLE_KEYS.keys()
        for key in keys:
            if key not in supported_keys:
                raise NotImplementedError(
                    f"{key} is not supported. Currently only {supported_keys} are supported"
                )
        return keys

    def _get_galaxy_data(self, f):

        redshift = f["Header"].attrs["Redshift"]
        center = self._get_center(f)
        halfmassrad_stars = self._get_halfmassrad_stars(f)
        data = {
            "redshift": redshift,
            "center": center,
            "halfmassrad_stars": halfmassrad_stars,
        }
        return data

    def _get_halfmassrad_stars(self, f):
        halfmass_rad_stars = f["SubhaloData"]["halfmassrad_stars"][()]
        # Get the attributes to convert values from Coordinates field
        # attributes_coords = f["PartType4"]["Coordinates"].attrs

        present_fields = set(f.keys())
        attributes_coords = None

        # for part_type in present_fields:
        #        attributes_coords = f[part_type]["Coordinates"].attrs
        #        break  # Stop after finding the first match

        for part_type in present_fields:
            if "Coordinates" in f[part_type]:
                attributes_coords = f[part_type]["Coordinates"].attrs
                break  # Found 'Coordinates', stop the loop

        # attributes_coords = f[present_fields[0]]["Coordinates"].attrs

        # Convert to physical Units
        halfmass_rad_stars = convert_values_to_physical(
            halfmass_rad_stars,
            self.TIME,
            attributes_coords["a_scaling"],
            self.HUBBLE_PARAM,
            attributes_coords["h_scaling"],
            attributes_coords["to_cgs"],
        )
        return halfmass_rad_stars

    def _get_center(self, f):
        pos_x = f["SubhaloData"]["pos_x"][()]
        pos_y = f["SubhaloData"]["pos_y"][()]
        pos_z = f["SubhaloData"]["pos_z"][()]

        center = np.array([pos_x, pos_y, pos_z])

        # Get the attributes to convert values from Coordinates field
        # attributes_coords = f["PartType4"]["Coordinates"].attrs

        present_fields = set(f.keys())
        attributes_coords = None

        # for part_type in present_fields:
        #        attributes_coords = f[part_type]["Coordinates"].attrs
        #        break  # Stop after finding the first match

<<<<<<< HEAD
=======
        # This is only to get the attributes in the HDF5 file to convert coordinates from Illustris units to physicqal units. Hence it is not important if this comes from gas or stars particle type, because both are stored in the dame units.
>>>>>>> a29f57c1
        for part_type in present_fields:
            if "Coordinates" in f[part_type]:
                attributes_coords = f[part_type]["Coordinates"].attrs
                break  # Found 'Coordinates', stop the loop

        # attributes_coords = f[present_fields[0]]["Coordinates"].attrs

        # Convert to physical Units
        center = convert_values_to_physical(
            center,
            self.TIME,
            attributes_coords["a_scaling"],
            self.HUBBLE_PARAM,
            attributes_coords["h_scaling"],
            attributes_coords["to_cgs"],
        )

        return center

    def _get_data(self, f):
        data = {}
        for part_type in self.PARTICLE_KEYS:
            # Get the particle data
            data_particle = self._get_particle_data(f, part_type)

            # Save with the correct key
            data[self.MAPPED_PARTICLE_KEYS[part_type]] = data_particle
        return data

    def _get_metadata(self, f):
        data = {}
        for keys in f["Header"].attrs:
            data[keys] = f["Header"].attrs[keys]
        return data

    def _get_particle_data(self, f, part_type):
        """Convert values to physical units"""
        # self._logger.debug(
        #    f"Calculating {part_type} particles parameters in physical units.."
        # )
        part_data = {}

        # Check if PartyType has GFM_StellarFormationTime field
        if "GFM_StellarFormationTime" in f[part_type].keys():
            # Use only particles that have positive StellarFormationTime
            # This filters out wind phase gas cells
            valid_indices = f[part_type]["GFM_StellarFormationTime"][()] >= 0

        else:
            valid_indices = np.ones(len(f[part_type]["Coordinates"][()]), dtype=bool)

        self._logger.debug(
            f"Found {np.sum(valid_indices)} valid particles out of {len(valid_indices)}"
        )
        for key in f[part_type].keys():
            # Check if key is supported, if not, raise a warning and skip
            if key not in self.MAPPED_FIELDS[part_type]:
                raise NotImplementedError(
                    f"{key} is not supported. Currently only {self.MAPPED_FIELDS[part_type].keys()} are supported"
                )

            values = f[part_type][key][valid_indices]
            attributes = f[part_type][key].attrs
            physical_values = convert_values_to_physical(
                values,
                self.TIME,
                attributes["a_scaling"],
                self.HUBBLE_PARAM,
                attributes["h_scaling"],
                attributes["to_cgs"],
            )
            # Look for the correct field name

            if key == "GFM_StellarFormationTime":
                self._logger.debug("Converting Stellar Formation Time to Age")
                physical_values = self._convert_stellar_formation_time(physical_values)

            key = self.MAPPED_FIELDS[part_type][key]
            part_data[key] = physical_values

        # Check if all fields are present
        if len(part_data) != len(self.MAPPED_FIELDS[part_type]):
            raise ValueError(
                f"Missing fields in particle data. Expected: {self.MAPPED_FIELDS[part_type].keys()}, got: {part_data.keys()}"
            )
        return part_data

    def _convert_stellar_formation_time(self, sft):
        assert np.all(
            sft >= 0
        ), "Stellar Formation Time cannot be negative! If negative, it means the particle is not a star."
        return SFTtoAge(sft)  # in Gyr<|MERGE_RESOLUTION|>--- conflicted
+++ resolved
@@ -236,10 +236,7 @@
         #        attributes_coords = f[part_type]["Coordinates"].attrs
         #        break  # Stop after finding the first match
 
-<<<<<<< HEAD
-=======
         # This is only to get the attributes in the HDF5 file to convert coordinates from Illustris units to physicqal units. Hence it is not important if this comes from gas or stars particle type, because both are stored in the dame units.
->>>>>>> a29f57c1
         for part_type in present_fields:
             if "Coordinates" in f[part_type]:
                 attributes_coords = f[part_type]["Coordinates"].attrs
