from .base import BaseHandler  # type: ignore
import os
import h5py
import numpy as np
from rubix.utils import convert_values_to_physical, SFTtoAge
from rubix import config


class IllustrisHandler(BaseHandler):
    """
    This class is used to handle the input data from the Illustris simulation.
    The data is stored in HDF5 files, which are read using the h5py library.
    The data is then converted to physical units using the values in the header of the file.
    The data is then stored in a dictionary, which can be accessed using the get_particle_data() method.
    """

    MAPPED_FIELDS = config["IllustrisHandler"]["MAPPED_FIELDS"]
    # This Dictionary maps the particle name in the simulation to the name used in Rubix
    MAPPED_PARTICLE_KEYS = config["IllustrisHandler"]["MAPPED_PARTICLE_KEYS"]

    # This dictiony map the keys of the simulation metadata to the keys used in Rubix
    # This also defines the required fields for the simulation metadata, which are used to check if the file is valid
    SIMULATION_META_KEYS = config["IllustrisHandler"]["SIMULATION_META_KEYS"]

    GALAXY_SUBHALO_KEYS = config["IllustrisHandler"]["GALAXY_SUBHALO_KEYS"]

    # This dictionary defines the units we get from the simulation
    UNITS = config["IllustrisHandler"]["UNITS"]

    ILLUSTRIS_DATA = config["IllustrisHandler"]["ILLUSTRIS_DATA"]

    def __init__(self, path, logger=None):
        super().__init__()

        if logger is not None:
            self._logger = logger
        else:
            import logging

            self._logger = logging.getLogger(__name__)
            self._logger.setLevel(logging.INFO)

        self.path = path
        # Check if paths are valid
        if not os.path.exists(self.path):
            raise FileNotFoundError(f"File {self.path} not found")
        self.simulation_metadata, self.particle_data, self.galaxy_data = (
            self._load_data()
        )

    def get_particle_data(self):
        return self.particle_data

    def get_galaxy_data(self):
        return self.galaxy_data

    def get_simulation_metadata(self):
        return self.simulation_metadata

    def get_units(self):
        return self.UNITS

    def _check_fields(self, f):
        self._logger.debug("Checking if the fields are present in the file...")
        self._logger.debug(f"Keys in the file: {f.keys()}")
        self._logger.debug(f"Expected fields: {self.ILLUSTRIS_DATA}")

        present_fields = set(f.keys())
        expected_fields = set(self.ILLUSTRIS_DATA)

        matching_fields = present_fields.intersection(expected_fields)
        extra_fields = present_fields - expected_fields

        if not matching_fields:
            raise ValueError(
                f"No expected fields found in the file. Expected at least one of: {self.ILLUSTRIS_DATA}"
            )

        for field in extra_fields:
            if field.startswith("PartType"):
                raise NotImplementedError(
                    f"Unsupported particle type found in the file: {field}"
                )
            else:
                raise ValueError(f"Unexpected fields found in the file: {extra_fields}")

        self._logger.debug(f"Matching fields: {matching_fields}")

<<<<<<< HEAD
    """
=======
>>>>>>> b97eab9f
    def _check_particle_data(self, particle_data, units):
        self._logger.debug("Checking if the fields are present in the particle data...")
        self._logger.debug(f"Keys in the particle data: {particle_data.keys()}")
        self._logger.debug(f"Expected fields: {self.MAPPED_PARTICLE_KEYS}")

        present_fields = set(particle_data.keys())
        expected_fields = set(self.MAPPED_PARTICLE_KEYS.values())

        matching_fields = present_fields.intersection(expected_fields)
        extra_fields = present_fields - expected_fields

        if not matching_fields:
            raise ValueError(
                f"No expected fields found in the particle data. Expected at least one of: {list(expected_fields)}"
            )
        for field in extra_fields:
            if field.startswith("PartType"):
                raise NotImplementedError(
                    f"Unsupported particle type found in the particle data: {field}"
                )
            else:
                raise ValueError(
                    f"Unexpected fields found in the particle data: {extra_fields}"
                )

        self._logger.debug(f"Matching fields: {matching_fields}")

        # Check for missing fields within each present particle type
        for particle_type, mapped_name in self.MAPPED_PARTICLE_KEYS.items():
            if mapped_name in particle_data:
                required_fields = list(self.MAPPED_FIELDS[particle_type].values())
                self._logger.debug(
                    f"Required fields for {mapped_name}: {required_fields}"
                )
                self._logger.debug(
                    f"Available fields in particle_data[{mapped_name}]: {list(particle_data[mapped_name].keys())}"
                )
                for field in required_fields:
                    if field not in particle_data[mapped_name]:
                        raise ValueError(
                            f"Missing field {field} in particle data for particle type {particle_type}"
                        )
<<<<<<< HEAD
    """
=======
>>>>>>> b97eab9f

    def _load_data(self):
        # open the file
        with h5py.File(self.path, "r") as f:
            self._logger.debug("Loading data from Illustris file..")
            # Check if the file has the required fields
            self._check_fields(f)
            # Get information from the header

            # TIME is the scale factor of the simulation
            # HUBBLE_PARAM is the Hubble parameter
            # these values are used to convert the values to physical units
            # PARTICLE_KEYS are the keys of the particle types in the file

            self.TIME, self.HUBBLE_PARAM, self.PARTICLE_KEYS = (
                self._get_data_from_header(f)
            )
            # Get simulation metadata
            simulation_metadata = self._get_metadata(f)

            # Get the data of the different particle types
            # Before loading the data, filter out all wind phase gas cells
            # Those are cells with negative StellarFormationTime
            particle_data = self._get_data(f)

            # Get the Subhalo Galaxy Data
            galaxy_data = self._get_galaxy_data(f)

        return simulation_metadata, particle_data, galaxy_data

    def _get_data_from_header(self, f):
        # Check if the file has the required fields
        if "Header" not in f:
            raise ValueError("Header is missing from the HDF5 file")
        if "Time" not in f["Header"].attrs:
            raise ValueError("Time not found in the header attributes")
        if "HubbleParam" not in f["Header"].attrs:
            raise ValueError("HubbleParam not found in the header attributes")
        # Get the values
        TIME = f["Header"].attrs["Time"]
        HUBBLE_PARAM = f["Header"].attrs["HubbleParam"]
        PARTICLE_KEYS = self._get_particle_keys(f)
        return TIME, HUBBLE_PARAM, PARTICLE_KEYS

    def _get_particle_keys(self, f):
        # Check if the keys are supported
        keys = [key for key in f.keys() if key.startswith("PartType")]

        supported_keys = self.MAPPED_PARTICLE_KEYS.keys()
        for key in keys:
            if key not in supported_keys:
                raise NotImplementedError(
                    f"{key} is not supported. Currently only {supported_keys} are supported"
                )
        return keys

    def _get_galaxy_data(self, f):

        redshift = f["Header"].attrs["Redshift"]
        center = self._get_center(f)
        halfmassrad_stars = self._get_halfmassrad_stars(f)
        data = {
            "redshift": redshift,
            "center": center,
            "halfmassrad_stars": halfmassrad_stars,
        }
        return data

    def _get_halfmassrad_stars(self, f):
        halfmass_rad_stars = f["SubhaloData"]["halfmassrad_stars"][()]
        # Get the attributes to convert values from Coordinates field
        # attributes_coords = f["PartType4"]["Coordinates"].attrs

        present_fields = set(f.keys())
        attributes_coords = None

        # for part_type in present_fields:
        #        attributes_coords = f[part_type]["Coordinates"].attrs
        #        break  # Stop after finding the first match

        for part_type in present_fields:
            if "Coordinates" in f[part_type]:
                attributes_coords = f[part_type]["Coordinates"].attrs
                break  # Found 'Coordinates', stop the loop

        # attributes_coords = f[present_fields[0]]["Coordinates"].attrs

        # Convert to physical Units
        halfmass_rad_stars = convert_values_to_physical(
            halfmass_rad_stars,
            self.TIME,
            attributes_coords["a_scaling"],
            self.HUBBLE_PARAM,
            attributes_coords["h_scaling"],
            attributes_coords["to_cgs"],
        )
        return halfmass_rad_stars

    def _get_center(self, f):
        pos_x = f["SubhaloData"]["pos_x"][()]
        pos_y = f["SubhaloData"]["pos_y"][()]
        pos_z = f["SubhaloData"]["pos_z"][()]

        center = np.array([pos_x, pos_y, pos_z])

        # Get the attributes to convert values from Coordinates field
        # attributes_coords = f["PartType4"]["Coordinates"].attrs

        present_fields = set(f.keys())
        attributes_coords = None

        # for part_type in present_fields:
        #        attributes_coords = f[part_type]["Coordinates"].attrs
        #        break  # Stop after finding the first match

<<<<<<< HEAD
=======
        # This is only to get the attributes in the HDF5 file to convert coordinates from Illustris units to physicqal units. Hence it is not important if this comes from gas or stars particle type, because both are stored in the dame units.
>>>>>>> b97eab9f
        for part_type in present_fields:
            if "Coordinates" in f[part_type]:
                attributes_coords = f[part_type]["Coordinates"].attrs
                break  # Found 'Coordinates', stop the loop

        # attributes_coords = f[present_fields[0]]["Coordinates"].attrs

        # Convert to physical Units
        center = convert_values_to_physical(
            center,
            self.TIME,
            attributes_coords["a_scaling"],
            self.HUBBLE_PARAM,
            attributes_coords["h_scaling"],
            attributes_coords["to_cgs"],
        )

        return center

    def _get_data(self, f):
        data = {}
        for part_type in self.PARTICLE_KEYS:
            # Get the particle data
            data_particle = self._get_particle_data(f, part_type)

            # Save with the correct key
            data[self.MAPPED_PARTICLE_KEYS[part_type]] = data_particle
        return data

    def _get_metadata(self, f):
        data = {}
        for keys in f["Header"].attrs:
            data[keys] = f["Header"].attrs[keys]
        return data

    def _get_particle_data(self, f, part_type):
        """Convert values to physical units"""
        # self._logger.debug(
        #    f"Calculating {part_type} particles parameters in physical units.."
        # )
        part_data = {}

        # Check if PartyType has GFM_StellarFormationTime field
        if "GFM_StellarFormationTime" in f[part_type].keys():
            # Use only particles that have positive StellarFormationTime
            # This filters out wind phase gas cells
            valid_indices = f[part_type]["GFM_StellarFormationTime"][()] >= 0

        else:
            valid_indices = np.ones(len(f[part_type]["Coordinates"][()]), dtype=bool)

        self._logger.debug(
            f"Found {np.sum(valid_indices)} valid particles out of {len(valid_indices)}"
        )
        for key in f[part_type].keys():
            # Check if key is supported, if not, raise a warning and skip
            if key not in self.MAPPED_FIELDS[part_type]:
                raise NotImplementedError(
                    f"{key} is not supported. Currently only {self.MAPPED_FIELDS[part_type].keys()} are supported"
                )

            values = f[part_type][key][valid_indices]
            attributes = f[part_type][key].attrs
            physical_values = convert_values_to_physical(
                values,
                self.TIME,
                attributes["a_scaling"],
                self.HUBBLE_PARAM,
                attributes["h_scaling"],
                attributes["to_cgs"],
            )
            # Look for the correct field name

            if key == "GFM_StellarFormationTime":
                self._logger.debug("Converting Stellar Formation Time to Age")
                physical_values = self._convert_stellar_formation_time(physical_values)

            key = self.MAPPED_FIELDS[part_type][key]
            part_data[key] = physical_values

        # Check if all fields are present
        if len(part_data) != len(self.MAPPED_FIELDS[part_type]):
            raise ValueError(
                f"Missing fields in particle data. Expected: {self.MAPPED_FIELDS[part_type].keys()}, got: {part_data.keys()}"
            )
        return part_data

    def _convert_stellar_formation_time(self, sft):
        assert np.all(
            sft >= 0
        ), "Stellar Formation Time cannot be negative! If negative, it means the particle is not a star."
        return SFTtoAge(sft)  # in Gyr<|MERGE_RESOLUTION|>--- conflicted
+++ resolved
@@ -86,10 +86,6 @@
 
         self._logger.debug(f"Matching fields: {matching_fields}")
 
-<<<<<<< HEAD
-    """
-=======
->>>>>>> b97eab9f
     def _check_particle_data(self, particle_data, units):
         self._logger.debug("Checking if the fields are present in the particle data...")
         self._logger.debug(f"Keys in the particle data: {particle_data.keys()}")
@@ -132,10 +128,6 @@
                         raise ValueError(
                             f"Missing field {field} in particle data for particle type {particle_type}"
                         )
-<<<<<<< HEAD
-    """
-=======
->>>>>>> b97eab9f
 
     def _load_data(self):
         # open the file
@@ -251,10 +243,7 @@
         #        attributes_coords = f[part_type]["Coordinates"].attrs
         #        break  # Stop after finding the first match
 
-<<<<<<< HEAD
-=======
         # This is only to get the attributes in the HDF5 file to convert coordinates from Illustris units to physicqal units. Hence it is not important if this comes from gas or stars particle type, because both are stored in the dame units.
->>>>>>> b97eab9f
         for part_type in present_fields:
             if "Coordinates" in f[part_type]:
                 attributes_coords = f[part_type]["Coordinates"].attrs
