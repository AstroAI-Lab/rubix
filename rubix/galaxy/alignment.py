from typing import Tuple, Union

import jax.numpy as jnp
from beartype import beartype as typechecker
from jax.scipy.spatial.transform import Rotation
from jaxtyping import Array, Float, jaxtyped


@jaxtyped(typechecker=typechecker)
def center_particles(rubixdata: object, key: str) -> object:
    """
    Center the stellar particles around the galaxy center.

    Args:
        rubixdata (object): The RubixData object.
        key (str): The key to the particle data.
        stellar_coordinates (jnp.ndarray): The coordinates of the particles.
        stellar_velocities (jnp.ndarray): The velocities of the particles.
        galaxy_center (jnp.ndarray): The center of the galaxy.

    Returns:
        The RubixData object with the centered particles, which contain of a new set
        of coordinates and velocities as jnp.ndarray.

    Example
    -------
    >>> from rubix.galaxy.alignment import center_particles
    >>> rubixdata = center_particles(rubixdata, "stars")
    """
    if key == "stars":
        particle_coordinates = rubixdata.stars.coords
        particle_velocities = rubixdata.stars.velocity
    elif key == "gas":
        particle_coordinates = rubixdata.gas.coords
        particle_velocities = rubixdata.gas.velocity
    galaxy_center = rubixdata.galaxy.center

    # Check if Center is within bounds
    check_bounds = (
        (galaxy_center[0] >= jnp.min(particle_coordinates[:, 0]))
        & (galaxy_center[0] <= jnp.max(particle_coordinates[:, 0]))
        & (galaxy_center[1] >= jnp.min(particle_coordinates[:, 1]))
        & (galaxy_center[1] <= jnp.max(particle_coordinates[:, 1]))
        & (galaxy_center[2] >= jnp.min(particle_coordinates[:, 2]))
        & (galaxy_center[2] <= jnp.max(particle_coordinates[:, 2]))
    )

    if not check_bounds:
        raise ValueError("Center is not within the bounds of the galaxy")

    # Calculate Central Velocity from median velocities within 10kpc of center
    mask = jnp.linalg.norm(particle_coordinates - galaxy_center, axis=1) < 10
    # TODO this should be a median
    central_velocity = jnp.median(particle_velocities[mask], axis=0)

    if key == "stars":
        rubixdata.stars.coords = particle_coordinates - galaxy_center
        rubixdata.stars.velocity = particle_velocities - central_velocity
    elif key == "gas":
        rubixdata.gas.coords = particle_coordinates - galaxy_center
        rubixdata.gas.velocity = particle_velocities - central_velocity

    return rubixdata


@jaxtyped(typechecker=typechecker)
def moment_of_inertia_tensor(
    positions: Float[Array, "..."],
    masses: Float[Array, "..."],
    halfmass_radius: Union[Float[Array, "..."], float],
) -> Float[Array, "..."]:
    """
    Calculate the moment of inertia tensor for a given set of positions and masses within the half-light radius.
    Assumes the galaxy is already centered.

    Args:
        positions (jnp.ndarray): The positions of the particles.
        masses (jnp.ndarray): The masses of the particles.
        half_light_radius (float): The half-light radius of the galaxy.

    Returns:
        The moment of inertia tensor as a jnp.ndarray.

    Example
    -------
    >>> from rubix.galaxy.alignment import moment_of_inertia_tensor
    >>> I = moment_of_inertia_tensor(rubixdata.stars.coords, rubixdata.stars.mass, rubixdata.galaxy.half_light_radius)
    """

    distances = jnp.sqrt(
        jnp.sum(positions**2, axis=1)
    )  # Direct calculation since positions are already centered

    within_halfmass_radius = distances <= halfmass_radius

    # Ensure within_halfmass_radius is concrete
    concrete_indices = jnp.where(
        within_halfmass_radius, size=within_halfmass_radius.shape[0]
    )[0]

    filtered_positions = positions[concrete_indices]
    filtered_masses = masses[concrete_indices]

    I = jnp.zeros((3, 3))
    for i in range(3):
        for j in range(3):
            if i == j:
                I = I.at[i, j].set(
                    jnp.sum(
                        filtered_masses * jnp.sum(filtered_positions**2, axis=1)
                        - filtered_masses * filtered_positions[:, i] ** 2
                    )
                )
            else:
                I = I.at[i, j].set(
                    -jnp.sum(
                        filtered_masses
                        * filtered_positions[:, i]
                        * filtered_positions[:, j]
                    )
                )
    return I


@jaxtyped(typechecker=typechecker)
def rotation_matrix_from_inertia_tensor(I: Float[Array, "..."]) -> Float[Array, "..."]:
    """
    Calculate 3x3 rotation matrix by diagonalization of the moment of inertia tensor.

    Args:
        I (jnp.ndarray): The moment of inertia tensor.

    Returns:
        The rotation matrix as a jnp.ndarray.
    """

    eigen_values, eigen_vectors = jnp.linalg.eigh(I)
    order = jnp.argsort(eigen_values)
    rotation_matrix = eigen_vectors[:, order]
    return rotation_matrix


@jaxtyped(typechecker=typechecker)
def apply_init_rotation(
    positions: Float[Array, "..."], rotation_matrix: Float[Array, "..."]
) -> Float[Array, "..."]:
    """
    Apply a rotation matrix to a set of positions.

    Args:
        positions (jnp.ndarray): The positions of the particles.
        rotation_matrix (jnp.ndarray): The rotation matrix.

    Returns:
        The rotated positions as a jnp.ndarray.
    """

    return jnp.dot(positions, rotation_matrix)


@jaxtyped(typechecker=typechecker)
def euler_rotation_matrix(
    alpha: float, beta: float, gamma: float
) -> Float[Array, "3 3"]:
    """
    Create a 3x3 rotation matrix given Euler angles (in degrees)

    Args:
        alpha (float): Rotation around the x-axis in degrees
        beta (float): Rotation around the y-axis in degrees
        gamma (float): Rotation around the z-axis in degrees

    Returns:
        The rotation matrix as a jnp.ndarray.
    """

    # alpha = alpha/180*jnp.pi
    # beta = beta/180*jnp.pi
    # gamma = gamma/180*jnp.pi

    # Rotation around the x-axis
    # R_x = jnp.array([
    #    [1, 0, 0],
    #    [0, jnp.cos(alpha), -jnp.sin(alpha)],
    #    [0, jnp.sin(alpha), jnp.cos(alpha)]
    # ])
    R_x = Rotation.from_euler("x", alpha, degrees=True)

    # Rotation around the y-axis (pitch)
    # R_y = jnp.array([
    #    [jnp.cos(beta), 0, jnp.sin(beta)],
    #    [0, 1, 0],
    #    [-jnp.sin(beta), 0, jnp.cos(beta)]
    # ])
    R_y = Rotation.from_euler("y", beta, degrees=True)

    # Rotation around the z-axis (yaw)
    # R_z = jnp.array([
    #    [jnp.cos(gamma), -jnp.sin(gamma), 0],
    #    [jnp.sin(gamma), jnp.cos(gamma), 0],
    #    [0, 0, 1]
    # ])
    R_z = Rotation.from_euler("z", gamma, degrees=True)

    # Combine the rotations by matrix multiplication: R = R_z * R_y * R_x
    R = R_z * R_y * R_x

    return R.as_matrix()


@jaxtyped(typechecker=typechecker)
def apply_rotation(
    positions: Float[Array, "* 3"], alpha: float, beta: float, gamma: float
) -> Float[Array, "* 3"]:
    """
    Apply a rotation to a set of positions given Euler angles.

    Args:
        positions (jnp.ndarray): The positions of the particles.
        alpha (float): Rotation around the x-axis in degrees
        beta (float): Rotation around the y-axis in degrees
        gamma (float): Rotation around the z-axis in degrees

    Returns:
        The rotated positions as a jnp.ndarray.
    """

    R = euler_rotation_matrix(alpha, beta, gamma)
    return jnp.dot(positions, R)


@jaxtyped(typechecker=typechecker)
def rotate_galaxy(
    positions: Float[Array, "* 3"],
    velocities: Float[Array, "* 3"],
    positions_stars: Float[Array, "..."],
    masses_stars: Float[Array, "..."],
    halfmass_radius: Union[Float[Array, "..."], float],
    alpha: float,
    beta: float,
    gamma: float,
<<<<<<< HEAD
    key: str,
=======
    R=None,  # type: Float[Array, "3 3"] = None
>>>>>>> 30fb69e1
) -> Tuple[Float[Array, "* 3"], Float[Array, "* 3"]]:
    """
    Orientate the galaxy by applying a rotation matrix to the positions of the particles.

    Args:
        positions (jnp.ndarray): The positions of the particles.
        velocities (jnp.ndarray): The velocities of the particles.
        masses (jnp.ndarray): The masses of the particles.
        halfmass_radius (float): The half-mass radius of the galaxy.
        alpha (float): Rotation around the x-axis in degrees
        beta (float): Rotation around the y-axis in degrees
        gamma (float): Rotation around the z-axis in degrees

    Returns:
        The rotated positions and velocities as a jnp.ndarray.
    """
<<<<<<< HEAD
    if key == "ILlustrisTNG":
        I = moment_of_inertia_tensor(positions_stars, masses_stars, halfmass_radius)
=======
    if R is None:
        I = moment_of_inertia_tensor(positions, masses, halfmass_radius)
>>>>>>> 30fb69e1
        R = rotation_matrix_from_inertia_tensor(I)
        pos_rot = apply_init_rotation(positions, R)
        vel_rot = apply_init_rotation(velocities, R)
        pos_final = apply_rotation(pos_rot, alpha, beta, gamma)
        vel_final = apply_rotation(vel_rot, alpha, beta, gamma)
    else:
<<<<<<< HEAD
        pos_final = apply_rotation(positions, alpha, beta, gamma)
        vel_final = apply_rotation(velocities, alpha, beta, gamma)
=======
        pos_rot = apply_init_rotation(positions, R)
        vel_rot = apply_init_rotation(velocities, R)
        pos_final = apply_rotation(pos_rot, alpha, beta, gamma)
        vel_final = apply_rotation(vel_rot, alpha, beta, gamma)
>>>>>>> 30fb69e1

    return pos_final, vel_final<|MERGE_RESOLUTION|>--- conflicted
+++ resolved
@@ -239,11 +239,7 @@
     alpha: float,
     beta: float,
     gamma: float,
-<<<<<<< HEAD
-    key: str,
-=======
     R=None,  # type: Float[Array, "3 3"] = None
->>>>>>> 30fb69e1
 ) -> Tuple[Float[Array, "* 3"], Float[Array, "* 3"]]:
     """
     Orientate the galaxy by applying a rotation matrix to the positions of the particles.
@@ -260,27 +256,18 @@
     Returns:
         The rotated positions and velocities as a jnp.ndarray.
     """
-<<<<<<< HEAD
-    if key == "ILlustrisTNG":
-        I = moment_of_inertia_tensor(positions_stars, masses_stars, halfmass_radius)
-=======
+
     if R is None:
         I = moment_of_inertia_tensor(positions, masses, halfmass_radius)
->>>>>>> 30fb69e1
         R = rotation_matrix_from_inertia_tensor(I)
         pos_rot = apply_init_rotation(positions, R)
         vel_rot = apply_init_rotation(velocities, R)
         pos_final = apply_rotation(pos_rot, alpha, beta, gamma)
         vel_final = apply_rotation(vel_rot, alpha, beta, gamma)
     else:
-<<<<<<< HEAD
-        pos_final = apply_rotation(positions, alpha, beta, gamma)
-        vel_final = apply_rotation(velocities, alpha, beta, gamma)
-=======
         pos_rot = apply_init_rotation(positions, R)
         vel_rot = apply_init_rotation(velocities, R)
         pos_final = apply_rotation(pos_rot, alpha, beta, gamma)
         vel_final = apply_rotation(vel_rot, alpha, beta, gamma)
->>>>>>> 30fb69e1
 
     return pos_final, vel_final