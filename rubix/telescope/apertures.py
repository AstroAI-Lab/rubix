<<<<<<< HEAD
""" This class defines the aperture mask for the observation of a galaxy."""
=======
"""This class defines the aperture mask for the observation of a galaxy."""
>>>>>>> dbb44870

import jax.numpy as jnp
import numpy as np
from beartype import beartype as typechecker
from jaxtyping import Array, Float, jaxtyped

__all__ = ["HEXAGONAL_APERTURE", "SQUARE_APERTURE", "CIRCULAR_APERTURE"]


@jaxtyped(typechecker=typechecker)
def HEXAGONAL_APERTURE(sbin: np.int64) -> Float[Array, "..."]:
    """
    Creates a hexagonal aperture mask for the observation of a galaxy.

    Args:
        sbin (int): The size of the spatial bin in each direction for the aperture mask.

    Returns:
        A jnp.ndarray 1D array of the aperture mask.
    """

    sbin = int(sbin)  # Ensure that the input is an integer
    ap_region = jnp.zeros((sbin, sbin))  # Empty matrix for aperture mask
    xcentre, ycentre = sbin / 2 + 0.5, sbin / 2 + 0.5
    for x in range(1, sbin + 1):
        for y in range(1, sbin + 1):
            xx = x - xcentre
            yy = y - ycentre
            rr = (
                (2 * (sbin / 4) * (sbin * jnp.sqrt(3) / 4))
                - ((sbin / 4) * jnp.abs(yy))
                - ((sbin * jnp.sqrt(3) / 4) * jnp.abs(xx))
            )
            if (
                (rr >= 0)
                and (jnp.abs(xx) < sbin / 2)
                and (jnp.abs(yy) < (sbin * jnp.sqrt(3) / 4))
            ):
                ap_region = ap_region.at[x - 1, y - 1].set(1)
    return ap_region.flatten()


@jaxtyped(typechecker=typechecker)
def SQUARE_APERTURE(sbin: np.int64) -> Float[Array, "..."]:
    """Creates a square aperture mask for the observation of a galaxy.

    Args:
        sbin (int): The size of the spatial bin in each direction for the aperture mask.

    Returns:
        A jnp.ndarray 1D array of the aperture mask.
    """

    sbin = int(sbin)
    return jnp.ones((sbin, sbin)).flatten()


@jaxtyped(typechecker=typechecker)
def CIRCULAR_APERTURE(sbin: np.int64) -> Float[Array, "..."]:
    """Creates a circular aperture mask for the observation of a galaxy.

    Args:
        sbin (int): The size of the spatial bin in each direction for the aperture mask.

    Returns:
        A jnp.ndarray 1D array of the aperture mask.
    """
    sbin = int(sbin)
    aperture = jnp.zeros((sbin, sbin))  # Empty matrix for aperture mask
    xcentre, ycentre = sbin / 2 + 0.5, sbin / 2 + 0.5
    x = jnp.tile(jnp.arange(1, sbin + 1), (sbin, 1))
    y = jnp.tile(jnp.arange(sbin, 0, -1), (sbin, 1)).T
    xx, yy = x - xcentre, y - ycentre
    rr = jnp.sqrt(xx**2 + yy**2)
    aperture = aperture.at[rr <= sbin / 2].set(1)
    return aperture.flatten()<|MERGE_RESOLUTION|>--- conflicted
+++ resolved
@@ -1,8 +1,5 @@
-<<<<<<< HEAD
-""" This class defines the aperture mask for the observation of a galaxy."""
-=======
 """This class defines the aperture mask for the observation of a galaxy."""
->>>>>>> dbb44870
+
 
 import jax.numpy as jnp
 import numpy as np
