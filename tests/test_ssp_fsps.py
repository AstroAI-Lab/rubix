--- conflicted
+++ resolved
@@ -61,11 +61,7 @@
         assert isinstance(result, SSPGrid)
         assert np.allclose(result.metallicity, np.log10(mock_sp_instance.zlegend))
         assert np.allclose(result.age, mock_sp_instance.log_age - 9.0)
-<<<<<<< HEAD
-        assert np.allclose(result.wavelength, np.array([3998.5, 4098.5, 4198.5]))
-=======
         assert np.allclose(result.wavelength, np.array([3950, 4050, 4150]))
->>>>>>> 30fb69e1
         assert np.allclose(
             result.flux,
             np.array([[[1, 2, 3], [4, 5, 6], [7, 8, 9]]]),
@@ -88,11 +84,7 @@
         assert isinstance(result, SSPGrid)
         assert np.allclose(result.metallicity, np.log10(mock_sp_instance.zlegend))
         assert np.allclose(result.age, mock_sp_instance.log_age - 9.0)
-<<<<<<< HEAD
-        assert np.allclose(result.wavelength, np.array([3998.5, 4098.5, 4198.5]))
-=======
         assert np.allclose(result.wavelength, np.array([3950, 4050, 4150]))
->>>>>>> 30fb69e1
         assert np.allclose(
             result.flux,
             np.array([[[1, 2, 3], [4, 5, 6], [7, 8, 9]]]),
