--- conflicted
+++ resolved
@@ -337,11 +337,7 @@
    "name": "python",
    "nbconvert_exporter": "python",
    "pygments_lexer": "ipython3",
-<<<<<<< HEAD
-   "version": "3.12.8"
-=======
    "version": "3.11.11"
->>>>>>> 30fb69e1
   }
  },
  "nbformat": 4,
